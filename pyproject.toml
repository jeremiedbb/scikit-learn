--- conflicted
+++ resolved
@@ -49,14 +49,9 @@
 docs = [
     "matplotlib>=3.6.1",
     "scikit-image>=0.19.0",
-<<<<<<< HEAD
-    "pandas>=1.4.0",
+    "pandas>=1.5.0",
     "rich>=13.6.0",
-    "seaborn>=0.9.0",
-=======
-    "pandas>=1.5.0",
     "seaborn>=0.9.1",
->>>>>>> e8dc918c
     "memory_profiler>=0.57.0",
     "sphinx>=7.3.7",
     "sphinx-copybutton>=0.5.2",
@@ -78,26 +73,17 @@
 examples = [
     "matplotlib>=3.6.1",
     "scikit-image>=0.19.0",
-<<<<<<< HEAD
-    "pandas>=1.4.0",
+    "pandas>=1.5.0",
     "rich>=13.6.0",
-    "seaborn>=0.9.0",
-=======
-    "pandas>=1.5.0",
     "seaborn>=0.9.1",
->>>>>>> e8dc918c
     "pooch>=1.6.0",
     "plotly>=5.14.0",
 ]
 tests = [
     "matplotlib>=3.6.1",
     "scikit-image>=0.19.0",
-<<<<<<< HEAD
-    "pandas>=1.4.0",
+    "pandas>=1.5.0",
     "rich>=13.6.0",
-=======
-    "pandas>=1.5.0",
->>>>>>> e8dc918c
     "pytest>=7.1.2",
     "pytest-cov>=2.9.0",
     "ruff>=0.11.7",
