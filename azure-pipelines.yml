--- conflicted
+++ resolved
@@ -55,14 +55,9 @@
         DISTRIB: 'ubuntu'
         PYTHON_VERSION: '3.6'
         JOBLIB_VERSION: '0.11'
-<<<<<<< HEAD
         THREADPOOLCTL_VERSION: '2.0.0'
-      # Linux + Python 3.5 build with OpenBLAS and without SITE_JOBLIB
-      py35_conda_openblas:
-=======
       # Linux + Python 3.6 build with OpenBLAS and without SITE_JOBLIB
       py36_conda_openblas:
->>>>>>> c79a5b41
         DISTRIB: 'conda'
         PYTHON_VERSION: '3.6'
         BLAS: 'openblas'
@@ -72,18 +67,11 @@
         CYTHON_VERSION: '*'
         # temporary pin pytest due to unknown failure with pytest 5.3
         PYTEST_VERSION: '5.2'
-<<<<<<< HEAD
-        PILLOW_VERSION: '4.0.0'
-        MATPLOTLIB_VERSION: '1.5.1'
-        # later version of joblib are not packaged in conda for Python 3.5
-        JOBLIB_VERSION: '0.12.3'
-        THREADPOOLCTL_VERSION: '2.0.0'
-=======
         PILLOW_VERSION: '4.2.1'
         MATPLOTLIB_VERSION: '2.1.1'
         # latest version of joblib available in conda for Python 3.6
         JOBLIB_VERSION: '0.13.2'
->>>>>>> c79a5b41
+        THREADPOOLCTL_VERSION: '2.0.0'
         COVERAGE: 'true'
       # Linux environment to test the latest available dependencies and MKL.
       # It runs tests requiring lightgbm, pandas and PyAMG.
@@ -104,14 +92,9 @@
     matrix:
       py36_ubuntu_atlas_32bit:
         DISTRIB: 'ubuntu-32'
-<<<<<<< HEAD
-        PYTHON_VERSION: '3.5'
-        JOBLIB_VERSION: '0.11'
-        THREADPOOLCTL_VERSION: '2.0.0'
-=======
         PYTHON_VERSION: '3.6'
         JOBLIB_VERSION: '0.13'
->>>>>>> c79a5b41
+        THREADPOOLCTL_VERSION: '2.0.0'
 
 - template: build_tools/azure/posix.yml
   parameters:
