# Adapted from https://github.com/pandas-dev/pandas/blob/master/azure-pipelines.yml
jobs:
- template: build_tools/azure/posix.yml
  parameters:
    name: Linux
    vmImage: ubuntu-16.04
    matrix:
      # Linux environment to test that scikit-learn can be built against
      # versions of numpy, scipy with ATLAS that comes with Ubuntu Xenial 16.04
      # i.e. numpy 1.11 and scipy 0.17
      py35_ubuntu_atlas:
        DISTRIB: 'ubuntu'
        PYTHON_VERSION: '3.5'
        JOBLIB_VERSION: '0.11'
        SKLEARN_NO_OPENMP: 'True'
      # Linux + Python 3.5 build with OpenBLAS and without SITE_JOBLIB
      py35_conda_openblas:
        DISTRIB: 'conda'
        PYTHON_VERSION: '3.5'
        INSTALL_MKL: 'false'
        NUMPY_VERSION: '1.11.0'
        SCIPY_VERSION: '0.17.0'
        PANDAS_VERSION: '*'
        CYTHON_VERSION: '*'
        PILLOW_VERSION: '4.0.0'
        MATPLOTLIB_VERSION: '1.5.1'
        # later version of joblib are not packaged in conda for Python 3.5
        JOBLIB_VERSION: '0.12.3'
        COVERAGE: 'true'
      # Linux environment to test the latest available dependencies and MKL.
      # It runs tests requiring pandas and PyAMG.
      pylatest_conda_mkl_pandas:
        DISTRIB: 'conda'
        PYTHON_VERSION: '*'
        INSTALL_MKL: 'true'
        NUMPY_VERSION: '*'
        SCIPY_VERSION: '*'
        PANDAS_VERSION: '*'
        CYTHON_VERSION: '*'
        PYAMG_VERSION: '*'
        PILLOW_VERSION: '*'
        JOBLIB_VERSION: '*'
        PYTEST_VERSION: '4.6.2'
        MATPLOTLIB_VERSION: '*'
        COVERAGE: 'true'
        CHECK_PYTEST_SOFT_DEPENDENCY: 'true'
        TEST_DOCSTRINGS: 'true'
        CHECK_WARNINGS: 'true'

- template: build_tools/azure/posix-32.yml
  parameters:
    name: Linux32
    vmImage: ubuntu-16.04
    matrix:
      py35_ubuntu_atlas_32bit:
        DISTRIB: 'ubuntu-32'
        PYTHON_VERSION: '3.5'
        JOBLIB_VERSION: '0.11'
        SKLEARN_NO_OPENMP: 'True'

- template: build_tools/azure/posix.yml
  parameters:
    name: macOS
    vmImage: xcode9-macos10.13
    matrix:
<<<<<<< HEAD
      pylatest_conda:
        SKLEARN_NO_OPENMP: 'TRUE'
=======
      pylatest_conda_mkl:
>>>>>>> 9f84658e
        DISTRIB: 'conda'
        PYTHON_VERSION: '*'
        INSTALL_MKL: 'true'
        NUMPY_VERSION: '*'
        SCIPY_VERSION: '*'
        CYTHON_VERSION: '*'
        PILLOW_VERSION: '*'
        PYTEST_VERSION: '4.6.2'
        JOBLIB_VERSION: '*'
        COVERAGE: 'true'

- template: build_tools/azure/windows.yml
  parameters:
    name: Windows
    vmImage: vs2017-win2016
    matrix:
      py37_conda_mkl:
        PYTHON_VERSION: '3.7'
        CHECK_WARNINGS: 'true'
        PYTHON_ARCH: '64'
        PYTEST_VERSION: '4.6.2'
        COVERAGE: 'true'
      py35_pip_openblas_32bit:
        PYTHON_VERSION: '3.5'
        PYTHON_ARCH: '32'<|MERGE_RESOLUTION|>--- conflicted
+++ resolved
@@ -63,12 +63,8 @@
     name: macOS
     vmImage: xcode9-macos10.13
     matrix:
-<<<<<<< HEAD
-      pylatest_conda:
+      pylatest_conda_mkl:
         SKLEARN_NO_OPENMP: 'TRUE'
-=======
-      pylatest_conda_mkl:
->>>>>>> 9f84658e
         DISTRIB: 'conda'
         PYTHON_VERSION: '*'
         INSTALL_MKL: 'true'
