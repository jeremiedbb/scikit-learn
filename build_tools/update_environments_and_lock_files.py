--- conflicted
+++ resolved
@@ -396,13 +396,9 @@
         "folder": "build_tools/github",
         "platform": "linux-aarch64",
         "channels": ["conda-forge"],
-<<<<<<< HEAD
         "conda_dependencies": remove_from(
             common_dependencies_without_coverage, ["pandas", "rich", "pyamg"]
         )
-=======
-        "conda_dependencies": remove_from(common_dependencies, ["pandas", "pyamg"])
->>>>>>> 730d651a
         + ["pip", "ccache"],
         "package_constraints": {
             "python": "3.10",
