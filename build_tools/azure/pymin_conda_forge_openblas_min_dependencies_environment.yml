--- conflicted
+++ resolved
@@ -9,20 +9,12 @@
   - blas[build=openblas]
   - scipy=1.10.0  # min
   - cython=3.1.2  # min
-<<<<<<< HEAD
-  - joblib=1.2.0  # min
-  - threadpoolctl=3.1.0  # min
-  - matplotlib=3.5.0  # min
-  - pandas=1.4.0  # min
-  - rich
-  - pyamg=4.2.1  # min
-=======
   - joblib=1.3.0  # min
   - threadpoolctl=3.2.0  # min
   - matplotlib=3.6.1  # min
   - pandas=1.5.0  # min
+  - rich
   - pyamg=5.0.0  # min
->>>>>>> e8dc918c
   - pytest
   - pytest-xdist
   - pillow
