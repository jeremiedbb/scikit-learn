#!/bin/bash

set -e

# Defines the show_installed_libraries and activate_environment functions.
source build_tools/shared.sh

activate_environment

if [[ "$BUILD_REASON" == "Schedule" ]]; then
    # Enable global random seed randomization to discover seed-sensitive tests
    # only on nightly builds.
    # https://scikit-learn.org/stable/computing/parallelism.html#environment-variables
    export SKLEARN_TESTS_GLOBAL_RANDOM_SEED=$(($RANDOM % 100))
    echo "To reproduce this test run, set the following environment variable:"
    echo "    SKLEARN_TESTS_GLOBAL_RANDOM_SEED=$SKLEARN_TESTS_GLOBAL_RANDOM_SEED",
    echo "See: https://scikit-learn.org/dev/computing/parallelism.html#sklearn-tests-global-random-seed"

    # Enable global dtype fixture for all nightly builds to discover
    # numerical-sensitive tests.
    # https://scikit-learn.org/stable/computing/parallelism.html#environment-variables
    export SKLEARN_RUN_FLOAT32_TESTS=1
fi

COMMIT_MESSAGE=$(python build_tools/azure/get_commit_message.py --only-show-message)

if [[ "$COMMIT_MESSAGE" =~ \[float32\] ]]; then
    echo "float32 tests will be run due to commit message"
    export SKLEARN_RUN_FLOAT32_TESTS=1
fi

mkdir -p $TEST_DIR
cp setup.cfg $TEST_DIR
cd $TEST_DIR

python -c "import joblib; print(f'Number of cores (physical): \
{joblib.cpu_count()} ({joblib.cpu_count(only_physical_cores=True)})')"
python -c "import sklearn; sklearn.show_versions()"

show_installed_libraries

TEST_CMD="python -m pytest --showlocals --durations=20 --junitxml=$JUNITXML"

if [[ "$COVERAGE" == "true" ]]; then
    # Note: --cov-report= is used to disable to long text output report in the
    # CI logs. The coverage data is consolidated by codecov to get an online
    # web report across all the platforms so there is no need for this text
    # report that otherwise hides the test failures and forces long scrolls in
    # the CI logs.
    export COVERAGE_PROCESS_START="$BUILD_SOURCESDIRECTORY/.coveragerc"

    # Use sys.monitoring to make coverage faster for Python >= 3.12
    HAS_SYSMON=$(python -c 'import sys; print(sys.version_info >= (3, 12))')
    if [[ "$HAS_SYSMON" == "True" ]]; then
        export COVERAGE_CORE=sysmon
    fi
    TEST_CMD="$TEST_CMD --cov-config='$COVERAGE_PROCESS_START' --cov sklearn --cov-report="
fi

if [[ "$PYTEST_XDIST_VERSION" != "none" ]]; then
    XDIST_WORKERS=$(python -c "import joblib; print(joblib.cpu_count(only_physical_cores=True))")
    TEST_CMD="$TEST_CMD -n$XDIST_WORKERS"
fi

if [[ -n "$SELECTED_TESTS" ]]; then
    TEST_CMD="$TEST_CMD -k $SELECTED_TESTS"

    # Override to make selected tests run on all random seeds
    export SKLEARN_TESTS_GLOBAL_RANDOM_SEED="all"
fi

<<<<<<< HEAD
TEST_CMD="$TEST_CMD -s --pyargs sklearn"
=======
if which lscpu ; then
    lscpu
else
    echo "Could not inspect CPU architecture."
fi

TEST_CMD="$TEST_CMD --pyargs sklearn"
>>>>>>> f958009a

set -x
eval "$TEST_CMD"
set +x<|MERGE_RESOLUTION|>--- conflicted
+++ resolved
@@ -69,17 +69,13 @@
     export SKLEARN_TESTS_GLOBAL_RANDOM_SEED="all"
 fi
 
-<<<<<<< HEAD
-TEST_CMD="$TEST_CMD -s --pyargs sklearn"
-=======
 if which lscpu ; then
     lscpu
 else
     echo "Could not inspect CPU architecture."
 fi
 
-TEST_CMD="$TEST_CMD --pyargs sklearn"
->>>>>>> f958009a
+TEST_CMD="$TEST_CMD -s --pyargs sklearn"
 
 set -x
 eval "$TEST_CMD"
