#!/bin/bash

set -e
set -x

UNAMESTR=`uname`

make_conda() {
    TO_INSTALL="$@"
    conda create -n $VIRTUALENV --yes $TO_INSTALL
    source activate $VIRTUALENV
}

version_ge() {
    # The two version numbers are separated with a new line is piped to sort
    # -rV. The -V activates for version number sorting and -r sorts in
    # descending order. If the first argument is the top element of the sort, it
    # is greater than or equal to the second argument.
    test "$(printf "${1}\n${2}" | sort -rV | head -n 1)" == "$1"
}

if [[ "$DISTRIB" == "conda" ]]; then

    TO_INSTALL="python=$PYTHON_VERSION pip \
                numpy=$NUMPY_VERSION scipy=$SCIPY_VERSION \
                cython=$CYTHON_VERSION joblib=$JOBLIB_VERSION\
                blas[build=$BLAS]"

    if [[ -n "$PANDAS_VERSION" ]]; then
        TO_INSTALL="$TO_INSTALL pandas=$PANDAS_VERSION"
    fi

    if [[ -n "$PYAMG_VERSION" ]]; then
        TO_INSTALL="$TO_INSTALL pyamg=$PYAMG_VERSION"
    fi

    if [[ -n "$PILLOW_VERSION" ]]; then
        TO_INSTALL="$TO_INSTALL pillow=$PILLOW_VERSION"
    fi

    if [[ -n "$SCIKIT_IMAGE_VERSION" ]]; then
        TO_INSTALL="$TO_INSTALL scikit-image=$SCIKIT_IMAGE_VERSION"
    fi

    if [[ -n "$MATPLOTLIB_VERSION" ]]; then
        TO_INSTALL="$TO_INSTALL matplotlib=$MATPLOTLIB_VERSION"
    fi

    if [[ "$UNAMESTR" == "Darwin" ]]; then
        if [[ "$SKLEARN_TEST_NO_OPENMP" != "true" ]]; then
            # on macOS, install an OpenMP-enabled clang/llvm from conda-forge.
            TO_INSTALL="$TO_INSTALL conda-forge::compilers>=1.0.4 \
                        conda-forge::llvm-openmp"
        fi
    fi

    # Old packages coming from the 'free' conda channel have been removed but
    # we are using them for testing Python 3.5. See
    # https://www.anaconda.com/why-we-removed-the-free-channel-in-conda-4-7/
    # for more details. restore_free_channel is defined starting from conda 4.7
    conda_version=$(conda -V | awk '{print $2}')
    if version_ge "$conda_version" "4.7.0" && [[ "$PYTHON_VERSION" == "3.5" ]]; then
        conda config --set restore_free_channel true
    fi

	make_conda $TO_INSTALL

    pip install threadpoolctl==$THREADPOOLCTL_VERSION

    if [[ "$PYTEST_VERSION" == "*" ]]; then
        python -m pip install pytest
    else
        python -m pip install pytest=="$PYTEST_VERSION"
    fi

    if [[ "$PYTHON_VERSION" == "*" ]]; then
        python -m pip install pytest-xdist
    fi

elif [[ "$DISTRIB" == "ubuntu" ]]; then
    sudo add-apt-repository --remove ppa:ubuntu-toolchain-r/test
    sudo apt-get update
    sudo apt-get install python3-scipy python3-matplotlib libatlas3-base libatlas-base-dev python3-virtualenv
    python3 -m virtualenv --system-site-packages --python=python3 $VIRTUALENV
    source $VIRTUALENV/bin/activate
    python -m pip install pytest==$PYTEST_VERSION pytest-cov cython joblib==$JOBLIB_VERSION threadpoolctl==$THREADPOOLCTL_VERSION
elif [[ "$DISTRIB" == "ubuntu-32" ]]; then
    apt-get update
    apt-get install -y python3-dev python3-scipy python3-matplotlib libatlas3-base libatlas-base-dev python3-virtualenv
    python3 -m virtualenv --system-site-packages --python=python3 $VIRTUALENV
    source $VIRTUALENV/bin/activate
    python -m pip install pytest==$PYTEST_VERSION pytest-cov cython joblib==$JOBLIB_VERSION threadpoolctl==$THREADPOOLCTL_VERSION
elif [[ "$DISTRIB" == "conda-pip-latest" ]]; then
    # Since conda main channel usually lacks behind on the latest releases,
    # we use pypi to test against the latest releases of the dependencies.
    # conda is still used as a convenient way to install Python and pip.
    make_conda "python=$PYTHON_VERSION"
    python -m pip install -U pip
<<<<<<< HEAD
    python -m pip install numpy scipy cython joblib threadpoolctl
=======
>>>>>>> 933b4cff
    python -m pip install pytest==$PYTEST_VERSION pytest-cov pytest-xdist
    python -m pip install pandas matplotlib pyamg scikit-image
    # do not install dependencies for lightgbm since it requires scikit-learn
    python -m pip install lightgbm --no-deps
fi

if [[ "$COVERAGE" == "true" ]]; then
    python -m pip install coverage codecov pytest-cov
fi

if [[ "$TEST_DOCSTRINGS" == "true" ]]; then
    # numpydoc requires sphinx
    # FIXME: until jinja2 2.10.2 is released with a fix the import station for
    # collections.abc so as to not raise a spurious deprecation warning
    python -m pip install sphinx==2.1.2
    python -m pip install numpydoc
fi

python --version
python -c "import numpy; print('numpy %s' % numpy.__version__)"
python -c "import scipy; print('scipy %s' % scipy.__version__)"
python -c "\
try:
    import pandas
    print('pandas %s' % pandas.__version__)
except ImportError:
    print('pandas not installed')
"
python -m pip list

if [[ "$DISTRIB" == "conda-pip-latest" ]]; then
    # Check that pip can automatically install the build dependencies from
    # pyproject.toml using an isolated build environment:
    pip install --verbose --editable .
else
    # Use the pre-installed build dependencies and build directly in the
    # current environment.
    # Use setup.py instead of `pip install -e .` to be able to pass the -j flag
    # to speed-up the building multicore CI machines.
    python setup.py build_ext --inplace -j 3
    python setup.py develop
fi<|MERGE_RESOLUTION|>--- conflicted
+++ resolved
@@ -96,10 +96,6 @@
     # conda is still used as a convenient way to install Python and pip.
     make_conda "python=$PYTHON_VERSION"
     python -m pip install -U pip
-<<<<<<< HEAD
-    python -m pip install numpy scipy cython joblib threadpoolctl
-=======
->>>>>>> 933b4cff
     python -m pip install pytest==$PYTEST_VERSION pytest-cov pytest-xdist
     python -m pip install pandas matplotlib pyamg scikit-image
     # do not install dependencies for lightgbm since it requires scikit-learn
