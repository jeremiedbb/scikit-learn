""" Non-negative matrix factorization.
"""
# Author: Vlad Niculae
#         Lars Buitinck
#         Mathieu Blondel <mathieu@mblondel.org>
#         Tom Dupre la Tour
# License: BSD 3 clause

import numbers
import numpy as np
import scipy.sparse as sp
import time
import itertools
import warnings
from math import sqrt

from ._cdnmf_fast import _update_cdnmf_fast
from .._config import config_context
from ..base import BaseEstimator, TransformerMixin
from ..exceptions import ConvergenceWarning
from ..utils import check_random_state, check_array, gen_batches
from ..utils.extmath import randomized_svd, safe_sparse_dot, squared_norm
from ..utils.validation import check_is_fitted, check_non_negative

EPSILON = np.finfo(np.float32).eps


def norm(x):
    """Dot product-based Euclidean norm implementation.

    See: http://fa.bianp.net/blog/2011/computing-the-vector-norm/

    Parameters
    ----------
    x : array-like
        Vector for which to compute the norm.
    """
    return sqrt(squared_norm(x))


def trace_dot(X, Y):
    """Trace of np.dot(X, Y.T).

    Parameters
    ----------
    X : array-like
        First matrix.
    Y : array-like
        Second matrix.
    """
    return np.dot(X.ravel(), Y.ravel())


def _check_init(A, shape, whom):
    A = check_array(A)
    if np.shape(A) != shape:
        raise ValueError('Array with wrong shape passed to %s. Expected %s, '
                         'but got %s ' % (whom, shape, np.shape(A)))
    check_non_negative(A, whom)
    if np.max(A) == 0:
        raise ValueError('Array passed to %s is full of zeros.' % whom)


def _beta_divergence(X, W, H, beta, square_root=False):
    """Compute the beta-divergence of X and dot(W, H).

    Parameters
    ----------
    X : float or array-like of shape (n_samples, n_features)

    W : float or array-like of shape (n_samples, n_components)

    H : float or array-like of shape (n_components, n_features)

    beta : float or {'frobenius', 'kullback-leibler', 'itakura-saito'}
        Parameter of the beta-divergence.
        If beta == 2, this is half the Frobenius *squared* norm.
        If beta == 1, this is the generalized Kullback-Leibler divergence.
        If beta == 0, this is the Itakura-Saito divergence.
        Else, this is the general beta-divergence.

    square_root : bool, default=False
        If True, return np.sqrt(2 * res)
        For beta == 2, it corresponds to the Frobenius norm.

    Returns
    -------
        res : float
            Beta divergence of X and np.dot(X, H).
    """
    beta = _beta_loss_to_float(beta)

    # The method can be called with scalars
    if not sp.issparse(X):
        X = np.atleast_2d(X)
    W = np.atleast_2d(W)
    H = np.atleast_2d(H)

    # Frobenius norm
    if beta == 2:
        # Avoid the creation of the dense np.dot(W, H) if X is sparse.
        if sp.issparse(X):
            norm_X = np.dot(X.data, X.data)
            norm_WH = trace_dot(np.linalg.multi_dot([W.T, W, H]), H)
            cross_prod = trace_dot((X * H.T), W)
            res = (norm_X + norm_WH - 2. * cross_prod) / 2.
        else:
            res = squared_norm(X - np.dot(W, H)) / 2.

        if square_root:
            return np.sqrt(res * 2)
        else:
            return res

    if sp.issparse(X):
        # compute np.dot(W, H) only where X is nonzero
        WH_data = _special_sparse_dot(W, H, X).data
        X_data = X.data
    else:
        WH = np.dot(W, H)
        WH_data = WH.ravel()
        X_data = X.ravel()

    # do not affect the zeros: here 0 ** (-1) = 0 and not infinity
    indices = X_data > EPSILON
    WH_data = WH_data[indices]
    X_data = X_data[indices]

    # used to avoid division by zero
    WH_data[WH_data == 0] = EPSILON

    # generalized Kullback-Leibler divergence
    if beta == 1:
        # fast and memory efficient computation of np.sum(np.dot(W, H))
        sum_WH = np.dot(np.sum(W, axis=0), np.sum(H, axis=1))
        # computes np.sum(X * log(X / WH)) only where X is nonzero
        div = X_data / WH_data
        res = np.dot(X_data, np.log(div))
        # add full np.sum(np.dot(W, H)) - np.sum(X)
        res += sum_WH - X_data.sum()

    # Itakura-Saito divergence
    elif beta == 0:
        div = X_data / WH_data
        res = np.sum(div) - np.product(X.shape) - np.sum(np.log(div))

    # beta-divergence, beta not in (0, 1, 2)
    else:
        if sp.issparse(X):
            # slow loop, but memory efficient computation of :
            # np.sum(np.dot(W, H) ** beta)
            sum_WH_beta = 0
            for i in range(X.shape[1]):
                sum_WH_beta += np.sum(np.dot(W, H[:, i]) ** beta)

        else:
            sum_WH_beta = np.sum(WH ** beta)

        sum_X_WH = np.dot(X_data, WH_data ** (beta - 1))
        res = (X_data ** beta).sum() - beta * sum_X_WH
        res += sum_WH_beta * (beta - 1)
        res /= beta * (beta - 1)

    if square_root:
        return np.sqrt(2 * res)
    else:
        return res


def _special_sparse_dot(W, H, X):
    """Computes np.dot(W, H), only where X is non zero."""
    if sp.issparse(X):
        ii, jj = X.nonzero()
        n_vals = ii.shape[0]
        dot_vals = np.empty(n_vals)
        n_components = W.shape[1]

        batch_size = max(n_components, n_vals // n_components)
        for start in range(0, n_vals, batch_size):
            batch = slice(start, start + batch_size)
            dot_vals[batch] = np.multiply(W[ii[batch], :],
                                          H.T[jj[batch], :]).sum(axis=1)

        WH = sp.coo_matrix((dot_vals, (ii, jj)), shape=X.shape)
        return WH.tocsr()
    else:
        return np.dot(W, H)


def _compute_regularization(alpha, l1_ratio, regularization):
    """Compute L1 and L2 regularization coefficients for W and H."""
    alpha_H = 0.
    alpha_W = 0.
    if regularization in ('both', 'components'):
        alpha_H = float(alpha)
    if regularization in ('both', 'transformation'):
        alpha_W = float(alpha)

    l1_reg_W = alpha_W * l1_ratio
    l1_reg_H = alpha_H * l1_ratio
    l2_reg_W = alpha_W * (1. - l1_ratio)
    l2_reg_H = alpha_H * (1. - l1_ratio)
    return l1_reg_W, l1_reg_H, l2_reg_W, l2_reg_H


def _beta_loss_to_float(beta_loss):
    """Convert string beta_loss to float."""
    allowed_beta_loss = {'frobenius': 2,
                         'kullback-leibler': 1,
                         'itakura-saito': 0}
    if isinstance(beta_loss, str) and beta_loss in allowed_beta_loss:
        beta_loss = allowed_beta_loss[beta_loss]

    if not isinstance(beta_loss, numbers.Number):
        raise ValueError('Invalid beta_loss parameter: got %r instead '
                         'of one of %r, or a float.' %
                         (beta_loss, allowed_beta_loss.keys()))
    return beta_loss


def _initialize_nmf(X, n_components, init='warn', eps=1e-6,
                    random_state=None):
    """Algorithms for NMF initialization.

    Computes an initial guess for the non-negative
    rank k matrix approximation for X: X = WH.

    Parameters
    ----------
    X : array-like of shape (n_samples, n_features)
        The data matrix to be decomposed.

    n_components : int
        The number of components desired in the approximation.

    init :  {'random', 'nndsvd', 'nndsvda', 'nndsvdar'}, default=None
        Method used to initialize the procedure.
        Default: None.
        Valid options:

        - None: 'nndsvd' if n_components <= min(n_samples, n_features),
            otherwise 'random'.

        - 'random': non-negative random matrices, scaled with:
            sqrt(X.mean() / n_components)

        - 'nndsvd': Nonnegative Double Singular Value Decomposition (NNDSVD)
            initialization (better for sparseness)

        - 'nndsvda': NNDSVD with zeros filled with the average of X
            (better when sparsity is not desired)

        - 'nndsvdar': NNDSVD with zeros filled with small random values
            (generally faster, less accurate alternative to NNDSVDa
            for when sparsity is not desired)

        - 'custom': use custom matrices W and H

    eps : float, default=1e-6
        Truncate all values less then this in output to zero.

    random_state : int, RandomState instance or None, default=None
        Used when ``init`` == 'nndsvdar' or 'random'. Pass an int for
        reproducible results across multiple function calls.
        See :term:`Glossary <random_state>`.

    Returns
    -------
    W : array-like of shape (n_samples, n_components)
        Initial guesses for solving X ~= WH.

    H : array-like of shape (n_components, n_features)
        Initial guesses for solving X ~= WH.

    References
    ----------
    C. Boutsidis, E. Gallopoulos: SVD based initialization: A head start for
    nonnegative matrix factorization - Pattern Recognition, 2008
    http://tinyurl.com/nndsvd
    """
    if init == 'warn':
        warnings.warn(("The 'init' value, when 'init=None' and "
                       "n_components is less than n_samples and "
                       "n_features, will be changed from 'nndsvd' to "
                       "'nndsvda' in 1.1 (renaming of 0.26)."), FutureWarning)
        init = None

    check_non_negative(X, "NMF initialization")
    n_samples, n_features = X.shape

    if (init is not None and init != 'random'
            and n_components > min(n_samples, n_features)):
        raise ValueError("init = '{}' can only be used when "
                         "n_components <= min(n_samples, n_features)"
                         .format(init))

    if init is None:
        if n_components <= min(n_samples, n_features):
            init = 'nndsvd'
        else:
            init = 'random'

    # Random initialization
    if init == 'random':
        avg = np.sqrt(X.mean() / n_components)
        rng = check_random_state(random_state)
        H = avg * rng.randn(n_components, n_features).astype(X.dtype,
                                                             copy=False)
        W = avg * rng.randn(n_samples, n_components).astype(X.dtype,
                                                            copy=False)
        np.abs(H, out=H)
        np.abs(W, out=W)
        return W, H

    # NNDSVD initialization
    U, S, V = randomized_svd(X, n_components, random_state=random_state)
    W = np.zeros_like(U)
    H = np.zeros_like(V)

    # The leading singular triplet is non-negative
    # so it can be used as is for initialization.
    W[:, 0] = np.sqrt(S[0]) * np.abs(U[:, 0])
    H[0, :] = np.sqrt(S[0]) * np.abs(V[0, :])

    for j in range(1, n_components):
        x, y = U[:, j], V[j, :]

        # extract positive and negative parts of column vectors
        x_p, y_p = np.maximum(x, 0), np.maximum(y, 0)
        x_n, y_n = np.abs(np.minimum(x, 0)), np.abs(np.minimum(y, 0))

        # and their norms
        x_p_nrm, y_p_nrm = norm(x_p), norm(y_p)
        x_n_nrm, y_n_nrm = norm(x_n), norm(y_n)

        m_p, m_n = x_p_nrm * y_p_nrm, x_n_nrm * y_n_nrm

        # choose update
        if m_p > m_n:
            u = x_p / x_p_nrm
            v = y_p / y_p_nrm
            sigma = m_p
        else:
            u = x_n / x_n_nrm
            v = y_n / y_n_nrm
            sigma = m_n

        lbd = np.sqrt(S[j] * sigma)
        W[:, j] = lbd * u
        H[j, :] = lbd * v

    W[W < eps] = 0
    H[H < eps] = 0

    if init == "nndsvd":
        pass
    elif init == "nndsvda":
        avg = X.mean()
        W[W == 0] = avg
        H[H == 0] = avg
    elif init == "nndsvdar":
        rng = check_random_state(random_state)
        avg = X.mean()
        W[W == 0] = abs(avg * rng.randn(len(W[W == 0])) / 100)
        H[H == 0] = abs(avg * rng.randn(len(H[H == 0])) / 100)
    else:
        raise ValueError(
            'Invalid init parameter: got %r instead of one of %r' %
            (init, (None, 'random', 'nndsvd', 'nndsvda', 'nndsvdar')))

    return W, H


def _update_coordinate_descent(X, W, Ht, l1_reg, l2_reg, shuffle,
                               random_state):
    """Helper function for _fit_coordinate_descent.

    Update W to minimize the objective function, iterating once over all
    coordinates. By symmetry, to update H, one can call
    _update_coordinate_descent(X.T, Ht, W, ...).

    """
    n_components = Ht.shape[1]

    HHt = np.dot(Ht.T, Ht)
    XHt = safe_sparse_dot(X, Ht)

    # L2 regularization corresponds to increase of the diagonal of HHt
    if l2_reg != 0.:
        # adds l2_reg only on the diagonal
        HHt.flat[::n_components + 1] += l2_reg
    # L1 regularization corresponds to decrease of each element of XHt
    if l1_reg != 0.:
        XHt -= l1_reg

    if shuffle:
        permutation = random_state.permutation(n_components)
    else:
        permutation = np.arange(n_components)
    # The following seems to be required on 64-bit Windows w/ Python 3.5.
    permutation = np.asarray(permutation, dtype=np.intp)
    return _update_cdnmf_fast(W, HHt, XHt, permutation)


def _fit_coordinate_descent(X, W, H, tol=1e-4, max_iter=200, l1_reg_W=0,
                            l1_reg_H=0, l2_reg_W=0, l2_reg_H=0, update_H=True,
                            verbose=0, shuffle=False, random_state=None):
    """Compute Non-negative Matrix Factorization (NMF) with Coordinate Descent

    The objective function is minimized with an alternating minimization of W
    and H. Each minimization is done with a cyclic (up to a permutation of the
    features) Coordinate Descent.

    Parameters
    ----------
    X : array-like of shape (n_samples, n_features)
        Constant matrix.

    W : array-like of shape (n_samples, n_components)
        Initial guess for the solution.

    H : array-like of shape (n_components, n_features)
        Initial guess for the solution.

    tol : float, default=1e-4
        Tolerance of the stopping condition.

    max_iter : int, default=200
        Maximum number of iterations before timing out.

    l1_reg_W : float, default=0.
        L1 regularization parameter for W.

    l1_reg_H : float, default=0.
        L1 regularization parameter for H.

    l2_reg_W : float, default=0.
        L2 regularization parameter for W.

    l2_reg_H : float, default=0.
        L2 regularization parameter for H.

    update_H : bool, default=True
        Set to True, both W and H will be estimated from initial guesses.
        Set to False, only W will be estimated.

    verbose : int, default=0
        The verbosity level.

    shuffle : bool, default=False
        If true, randomize the order of coordinates in the CD solver.

    random_state : int, RandomState instance or None, default=None
        Used to randomize the coordinates in the CD solver, when
        ``shuffle`` is set to ``True``. Pass an int for reproducible
        results across multiple function calls.
        See :term:`Glossary <random_state>`.

    Returns
    -------
    W : ndarray of shape (n_samples, n_components)
        Solution to the non-negative least squares problem.

    H : ndarray of shape (n_components, n_features)
        Solution to the non-negative least squares problem.

    n_iter : int
        The number of iterations done by the algorithm.

    References
    ----------
    Cichocki, Andrzej, and Phan, Anh-Huy. "Fast local algorithms for
    large scale nonnegative matrix and tensor factorizations."
    IEICE transactions on fundamentals of electronics, communications and
    computer sciences 92.3: 708-721, 2009.
    """
    # so W and Ht are both in C order in memory
    Ht = check_array(H.T, order='C')
    X = check_array(X, accept_sparse='csr')

    rng = check_random_state(random_state)

    for n_iter in range(1, max_iter + 1):
        violation = 0.

        # Update W
        violation += _update_coordinate_descent(X, W, Ht, l1_reg_W,
                                                l2_reg_W, shuffle, rng)
        # Update H
        if update_H:
            violation += _update_coordinate_descent(X.T, Ht, W, l1_reg_H,
                                                    l2_reg_H, shuffle, rng)

        if n_iter == 1:
            violation_init = violation

        if violation_init == 0:
            break

        if verbose:
            print("violation:", violation / violation_init)

        if violation / violation_init <= tol:
            if verbose:
                print("Converged at iteration", n_iter + 1)
            break

    return W, Ht.T, n_iter


def _multiplicative_update_w(X, W, H, beta_loss, l1_reg_W, l2_reg_W, gamma,
                             H_sum=None, HHt=None, XHt=None, update_H=True):
    """Update W in Multiplicative Update NMF."""
    if beta_loss == 2:
        # Numerator
        if XHt is None:
            XHt = safe_sparse_dot(X, H.T)
        if update_H:
            # avoid a copy of XHt, which will be re-computed (update_H=True)
            numerator = XHt
        else:
            # preserve the XHt, which is not re-computed (update_H=False)
            numerator = XHt.copy()

        numerator = numerator[0:W.shape[0], 0:W.shape[1]]

        # Denominator
        if HHt is None:
            HHt = np.dot(H, H.T)
        denominator = np.dot(W, HHt)

    else:
        # Numerator
        # if X is sparse, compute WH only where X is non zero
        WH_safe_X = _special_sparse_dot(W, H, X)
        if sp.issparse(X):
            WH_safe_X_data = WH_safe_X.data
            X_data = X.data
        else:
            WH_safe_X_data = WH_safe_X
            X_data = X
            # copy used in the Denominator
            WH = WH_safe_X.copy()
            if beta_loss - 1. < 0:
                WH[WH == 0] = EPSILON

        # to avoid taking a negative power of zero
        if beta_loss - 2. < 0:
            WH_safe_X_data[WH_safe_X_data == 0] = EPSILON

        if beta_loss == 1:
            np.divide(X_data, WH_safe_X_data, out=WH_safe_X_data)
        elif beta_loss == 0:
            # speeds up computation time
            # refer to /numpy/numpy/issues/9363
            WH_safe_X_data **= -1
            WH_safe_X_data **= 2
            # element-wise multiplication
            WH_safe_X_data *= X_data
        else:
            WH_safe_X_data **= beta_loss - 2
            # element-wise multiplication
            WH_safe_X_data *= X_data

        # here numerator = dot(X * (dot(W, H) ** (beta_loss - 2)), H.T)
        numerator = safe_sparse_dot(WH_safe_X, H.T)
        numerator = numerator[0:W.shape[0], 0:W.shape[1]]

        # Denominator
        if beta_loss == 1:
            if H_sum is None:
                H_sum = np.sum(H, axis=1)  # shape(n_components, )
            denominator = H_sum[np.newaxis, :]

        else:
            # computation of WHHt = dot(dot(W, H) ** beta_loss - 1, H.T)
            if sp.issparse(X):
                # memory efficient computation
                # (compute row by row, avoiding the dense matrix WH)
                WHHt = np.empty(W.shape)
                for i in range(X.shape[0]):
                    WHi = np.dot(W[i, :], H)
                    if beta_loss - 1 < 0:
                        WHi[WHi == 0] = EPSILON
                    WHi **= beta_loss - 1
                    WHHt[i, :] = np.dot(WHi, H.T)
            else:
                WH **= beta_loss - 1
                WHHt = np.dot(WH, H.T)
            denominator = WHHt

    # Add L1 and L2 regularization
    if l1_reg_W > 0:
        denominator += l1_reg_W
    if l2_reg_W > 0:
        denominator = denominator + l2_reg_W * W
    denominator[denominator == 0] = EPSILON

    numerator /= denominator
    delta_W = numerator

    # gamma is in ]0, 1]
    if gamma != 1:
        delta_W **= gamma

    return delta_W, H_sum, HHt, XHt


def _multiplicative_update_h(X, W, H, A, B, beta_loss, l1_reg_H, l2_reg_H,
                             gamma, rho):

    """update H in Multiplicative Update NMF.

    Parameters
    ----------
    X : array-like of shape (n_samples, n_features)
        Constant input matrix.

    W : array-like of shape (n_samples, n_components)
        Initial guess for the solution.

    H : array-like of shape (n_components, n_features)
        Initial guess for the solution.

    A : array-like of shape (n_components, n_features)
        Initial guess for the numerator auxiliary function.
        Used in the batch case only.

    B : array-like of shape (n_components, n_features)
        Initial guess for the denominator auxiliary function.
        Used in the batch case only.

    beta_loss : float or {'frobenius', 'kullback-leibler', \
            'itakura-saito'}, default='frobenius'
        String must be in {'frobenius', 'kullback-leibler', 'itakura-saito'}.
        Beta divergence to be minimized, measuring the distance between X
        and the dot product WH. Note that values different from 'frobenius'
        (or 2) and 'kullback-leibler' (or 1) lead to significantly slower
        fits. Note that for beta_loss <= 0 (or 'itakura-saito'), the input
        matrix X cannot contain zeros. When
        `batch_size` is not `None` `beta_loss` cannot be `'frobenius'`.

    l1_reg_H : float, default=0.
        L1 regularization parameter for H.

    l2_reg_H : float, default=0.
        L2 regularization parameter for H.

    gamma : float, default=1.
        Exponent for Maximization-Minimization (MM) algorithm
        [Fevotte 2011].

    rho : float.
        Scaling factor for past information for online and minibatch
        algorithm.

    Returns
    -------
    H : ndarray of shape (n_components, n_features)
        Updated matrix H.

    A : array-like of shape (n_components, n_features)
        Numerator auxiliary function, only used in
        :class:`sklearn.decomposition.MiniBatchNMF`.

    B : array-like of shape (n_components, n_features)
        Denominator auxiliary function, only used in
        :class:`sklearn.decomposition.MiniBatchNMF`.
    """

    if beta_loss == 2:
        numerator = safe_sparse_dot(W.T, X)
        denominator = np.linalg.multi_dot([W.T, W, H])

    else:
        # Numerator
        WH_safe_X = _special_sparse_dot(W, H, X)
        if sp.issparse(X):
            WH_safe_X_data = WH_safe_X.data
            X_data = X.data
        else:
            WH_safe_X_data = WH_safe_X
            X_data = X
            # copy used in the Denominator
            WH = WH_safe_X.copy()
            if beta_loss - 1. < 0:
                WH[WH == 0] = EPSILON

        # to avoid division by zero
        if beta_loss - 2. < 0:
            WH_safe_X_data[WH_safe_X_data == 0] = EPSILON

        if beta_loss == 1:
            np.divide(X_data, WH_safe_X_data, out=WH_safe_X_data)
        elif beta_loss == 0:
            # speeds up computation time
            # refer to /numpy/numpy/issues/9363
            WH_safe_X_data **= -1
            WH_safe_X_data **= 2
            # element-wise multiplication
            WH_safe_X_data *= X_data
        else:
            WH_safe_X_data **= beta_loss - 2
            # element-wise multiplication
            WH_safe_X_data *= X_data

        # here numerator = dot(W.T, (dot(W, H) ** (beta_loss - 2)) * X)
        numerator = safe_sparse_dot(W.T, WH_safe_X)

        # Denominator
        if beta_loss == 1:
            W_sum = np.sum(W, axis=0)  # shape(n_components, )
            W_sum[W_sum == 0] = 1.
            denominator = W_sum[:, np.newaxis]

        # beta_loss not in (1, 2)
        else:
            # computation of WtWH = dot(W.T, dot(W, H) ** beta_loss - 1)
            if sp.issparse(X):
                # memory efficient computation
                # (compute column by column, avoiding the dense matrix WH)
                WtWH = np.empty(H.shape)
                for i in range(X.shape[1]):
                    WHi = np.dot(W, H[:, i])
                    if beta_loss - 1 < 0:
                        WHi[WHi == 0] = EPSILON
                    WHi **= beta_loss - 1
                    WtWH[:, i] = np.dot(W.T, WHi)
            else:
                WH **= beta_loss - 1
                WtWH = np.dot(W.T, WH)
            denominator = WtWH

    # Add L1 and L2 regularization
    if l1_reg_H > 0:
        denominator += l1_reg_H
    if l2_reg_H > 0:
        denominator = denominator + l2_reg_H * H
    denominator[denominator == 0] = EPSILON

    if A is not None and B is not None:
        if gamma != 1:
            H **= 1 / gamma
        numerator *= H
        A *= rho
        B *= rho
        A += numerator
        B += denominator
        H = A / B

        if gamma != 1:
            H **= gamma
    else:
        delta_H = numerator
        delta_H /= denominator
        if gamma != 1:
            delta_H **= gamma
        H *= delta_H

    return H, A, B


def _fit_multiplicative_update(X, W, H, A, B, beta_loss='frobenius',
                               batch_size=None, iter_offset=0,
                               max_iter=200, tol=1e-4,
                               l1_reg_W=0, l1_reg_H=0, l2_reg_W=0, l2_reg_H=0,
                               update_H=True, verbose=0, forget_factor=None):
    """Compute Non-negative Matrix Factorization with Multiplicative Update.

    The objective function is _beta_divergence(X, WH) and is minimized with an
    alternating minimization of W and H. Each minimization is done with a
    Multiplicative Update.

    Parameters
    ----------
    X : array-like of shape (n_samples, n_features)
        Constant input matrix.

    W : array-like of shape (n_samples, n_components)
        Initial guess for the solution.

    H : array-like of shape (n_components, n_features)
        Initial guess for the solution.

    A : array-like of shape (n_components, n_features)
        Initial guess for the numerator auxiliary function

    B : array-like of shape (n_components, n_features)
        Initial guess for the denominator auxiliary function

    beta_loss : float or {'frobenius', 'kullback-leibler', \
            'itakura-saito'}, default='frobenius'
        String must be in {'frobenius', 'kullback-leibler', 'itakura-saito'}.
        Beta divergence to be minimized, measuring the distance between X
        and the dot product WH. Note that values different from 'frobenius'
        (or 2) and 'kullback-leibler' (or 1) lead to significantly slower
        fits. Note that for beta_loss <= 0 (or 'itakura-saito'), the input
        matrix X cannot contain zeros. When `batch_size` is not `None`
        `beta_loss` cannot be `'frobenius'`.

    batch_size : int, default=None
        Number of samples in each mini-batch.
        Used in the batch case only.

    iter_offset : int, default=0
        Number of previous iterations completed used for
        initialization, only used in
        :class:`sklearn.decomposition.MiniBatchNMF`.

    max_iter : int, default=200
        Number of iterations.

    tol : float, default=1e-4
        Tolerance of the stopping condition.

    l1_reg_W : float, default=0.
        L1 regularization parameter for W.

    l1_reg_H : float, default=0.
        L1 regularization parameter for H.

    l2_reg_W : float, default=0.
        L2 regularization parameter for W.

    l2_reg_H : float, default=0.
        L2 regularization parameter for H.

    update_H : bool, default=True
        Set to True, both W and H will be estimated from initial guesses.
        Set to False, only W will be estimated.

    verbose : int, default=0
        The verbosity level.

    forget_factor : float, default=None
        Amount of rescaling of past information. Its value is 1 for batch
        NMF algorithm, it could be <1 for online NMF algorithm.
        When r<0.5 the solution is unstable.

    Returns
    -------
    W : ndarray of shape (n_samples, n_components)
        Solution to the non-negative least squares problem.

    H : ndarray of shape (n_components, n_features)
        Solution to the non-negative least squares problem.

    n_iter : int
        The number of iterations done by the algorithm.

    iter_offset : int
        The number of iteration on data batches that has been
        performed, only used in
        :class:`sklearn.decomposition.MiniBatchNMF`.

    A : array-like of shape (n_components, n_features)
        Numerator auxiliary function, only used in
        :class:`sklearn.decomposition.MiniBatchNMF`.

    B : array-like of shape (n_components, n_features)
        Denominator auxiliary function, only used in
        :class:`sklearn.decomposition.MiniBatchNMF`.

    References
    ----------
    Lee, D. D., & Seung, H., S. (2001). Algorithms for Non-negative Matrix
    Factorization. Adv. Neural Inform. Process. Syst.. 13.
    Fevotte, C., & Idier, J. (2011). Algorithms for nonnegative matrix
    factorization with the beta-divergence. Neural Computation, 23(9).
    """
    start_time = time.time()

    n_samples = X.shape[0]

    rho = 0.
    if forget_factor is not None:
        rho = forget_factor ** (batch_size / n_samples)

    beta_loss = _beta_loss_to_float(beta_loss)

    # gamma for Maximization-Minimization (MM) algorithm [Fevotte 2011]
    if beta_loss < 1:
        gamma = 1. / (2. - beta_loss)
    elif beta_loss > 2:
        gamma = 1. / (beta_loss - 1.)
    else:
        gamma = 1.

    # used for the convergence criterion
    error_at_init = _beta_divergence(X, W, H, beta_loss, square_root=True)
    previous_error = error_at_init

    H_sum, HHt, XHt = None, None, None

    if batch_size is None:
        batch_size = n_samples

    batches = gen_batches(n_samples, batch_size)
    batches = itertools.cycle(batches)
<<<<<<< HEAD
    n_batches = n_samples // batch_size + 1
=======
    n_batches = int(np.ceil(n_samples / batch_size))
>>>>>>> 8941e6cf
    n_steps = max_iter * n_batches
    for n_i, batch in zip(range(n_steps), batches):
        # update W
        # H_sum, HHt are saved and reused if not update_H
        delta_W, H_sum, HHt, XHt = _multiplicative_update_w(
            X[batch], W[batch], H, beta_loss, l1_reg_W, l2_reg_W,
            gamma, H_sum, HHt, XHt, update_H)
        W[batch] *= delta_W

        # necessary for stability with beta_loss < 1
        if beta_loss < 1:
            W[batch][W[batch] < np.finfo(np.float64).eps] = 0.

        # update H
        if update_H:
            H, A, B = _multiplicative_update_h(
                X[batch], W[batch], H, A, B, beta_loss,
                l1_reg_H, l2_reg_H, gamma, rho
            )

            # These values will be recomputed since H changed
            H_sum, HHt, XHt = None, None, None

            # necessary for stability with beta_loss < 1
            if beta_loss <= 1:
                H[H < np.finfo(np.float64).eps] = 0.

        # XHt is updated if batch_size is smaller than n_samples
        if batch_size < n_samples:
            XHt = None

        # test convergence criterion every 10 iterations
        if tol > 0 and n_i % (10*n_batches) == 0:
            error = _beta_divergence(X, W, H,
                                     beta_loss, square_root=True)
            if verbose:
                iter_time = time.time()
                print("Epoch %02d reached after %.3f seconds, error: %f" %
                      (n_i, iter_time - start_time, error))

            if (previous_error - error) / error_at_init < tol:
                break
            previous_error = error

    # do not print if we have already printed in the convergence test
    if verbose and (tol == 0 or n_i % (10*n_batches) != 0):
        end_time = time.time()
        print("Epoch %02d reached after %.3f seconds." %
              (n_i, end_time - start_time))

    if forget_factor is None:
<<<<<<< HEAD
        n_iter = n_i
        return W, H, n_iter
    else:
        n_iter = n_i // n_batches + 1
=======
        n_iter = n_i + 1
        return W, H, n_iter
    else:
        n_iter = int(np.ceil((n_i + 1) / n_batches))
>>>>>>> 8941e6cf
        iter_offset = n_i - (n_iter * n_batches)
        return W, H, n_iter, iter_offset, A, B


def non_negative_factorization(X, W=None, H=None, n_components=None, *,
                               init='warn', update_H=True, solver='cd',
                               batch_size=None,
                               beta_loss='frobenius', tol=1e-4,
                               max_iter=200, alpha=0., l1_ratio=0.,
                               regularization=None, random_state=None,
                               verbose=0, shuffle=False, forget_factor=None):
    """Compute Non-negative Matrix Factorization (NMF).

    Find two non-negative matrices (W, H) whose product approximates the non-
    negative matrix X. This factorization can be used for example for
    dimensionality reduction, source separation or topic extraction.

    The objective function is:

        .. math::

            0.5 * ||X - WH||_{loss}^2 + alpha * l1_{ratio} * ||vec(W)||_1

            + alpha * l1_{ratio} * ||vec(H)||_1

            + 0.5 * alpha * (1 - l1_{ratio}) * ||W||_{Fro}^2

            + 0.5 * alpha * (1 - l1_{ratio}) * ||H||_{Fro}^2

    Where:

    :math:`||A||_{Fro}^2 = \\sum_{i,j} A_{ij}^2` (Frobenius norm)

    :math:`||vec(A)||_1 = \\sum_{i,j} abs(A_{ij})` (Elementwise L1 norm)

    The generic norm :math:`||X - WH||_{loss}^2` may represent
    the Frobenius norm or another supported beta-divergence loss.
    The choice between options is controlled by the `beta_loss` parameter.

    The objective function is minimized with an alternating minimization of W
    and H. If H is given and update_H=False, it solves for W only.

    Parameters
    ----------
    X : array-like of shape (n_samples, n_features)
        Constant matrix.

    W : array-like of shape (n_samples, n_components), default=None
        If init='custom', it is used as initial guess for the solution.

    H : array-like of shape (n_components, n_features), default=None
        If init='custom', it is used as initial guess for the solution.
        If update_H=False, it is used as a constant, to solve for W only.

    n_components : int, default=None
        Number of components, if n_components is not set all features
        are kept.

    batch_size : int, default=None
        Number of samples per batch: setting `batch_size != None`
        will select the MiniBatch implementation.

        .. versionadded:: 1.0

    init : {'random', 'nndsvd', 'nndsvda', 'nndsvdar', 'custom'}, default=None
        Method used to initialize the procedure.

        Valid options:

        - None: 'nndsvd' if n_components < n_features, otherwise 'random'.

        - 'random': non-negative random matrices, scaled with:
            sqrt(X.mean() / n_components)

        - 'nndsvd': Nonnegative Double Singular Value Decomposition (NNDSVD)
            initialization (better for sparseness)

        - 'nndsvda': NNDSVD with zeros filled with the average of X
            (better when sparsity is not desired)

        - 'nndsvdar': NNDSVD with zeros filled with small random values
            (generally faster, less accurate alternative to NNDSVDa
            for when sparsity is not desired)

        - 'custom': use custom matrices W and H if `update_H=True`. If
          `update_H=False`, then only custom matrix H is used.

        .. versionchanged:: 0.23
            The default value of `init` changed from 'random' to None in 0.23.

    update_H : bool, default=True
        Set to True, both W and H will be estimated from initial guesses.
        Set to False, only W will be estimated.

    solver : {'cd', 'mu'}, default='cd'
        Numerical solver to use:

        - 'cd' is a Coordinate Descent solver that uses Fast Hierarchical
            Alternating Least Squares (Fast HALS).

        - 'mu' is a Multiplicative Update solver
            This is the only solver available when `batch_size` is not `None`.

        .. versionadded:: 0.17
           Coordinate Descent solver.

        .. versionadded:: 0.19
           Multiplicative Update solver.

    beta_loss : float or {'frobenius', 'kullback-leibler', \
            'itakura-saito'}, default='frobenius'
        Beta divergence to be minimized, measuring the distance between X
        and the dot product WH. Note that values different from 'frobenius'
        (or 2) and 'kullback-leibler' (or 1) lead to significantly slower
        fits. Note that for beta_loss <= 0 (or 'itakura-saito'), the input
        matrix X cannot contain zeros. Used only in 'mu' solver. When
        `batch_size` is not `None` `beta_loss` cannot be `'frobenius'`.

        .. versionadded:: 0.19

    tol : float, default=1e-4
        Tolerance of the stopping condition.

    max_iter : int, default=200
        Maximum number of iterations before timing out.

    alpha : float, default=0.
        Constant that multiplies the regularization terms.

    l1_ratio : float, default=0.
        The regularization mixing parameter, with 0 <= l1_ratio <= 1.
        For l1_ratio = 0 the penalty is an elementwise L2 penalty
        (aka Frobenius Norm).
        For l1_ratio = 1 it is an elementwise L1 penalty.
        For 0 < l1_ratio < 1, the penalty is a combination of L1 and L2.

    regularization : {'both', 'components', 'transformation'}, default=None
        Select whether the regularization affects the components (H), the
        transformation (W), both or none of them.

    random_state : int, RandomState instance or None, default=None
        Used for NMF initialisation (when ``init`` == 'nndsvdar' or
        'random'), and in Coordinate Descent. Pass an int for reproducible
        results across multiple function calls.
        See :term:`Glossary <random_state>`.

    verbose : int, default=0
        The verbosity level.

    shuffle : bool, default=False
        If true, randomize the order of coordinates in the CD solver.

    forget_factor : float, default=None.
        Amount of rescaling of past information. Only for
        MiniBatch implementation.

        .. versionadded:: 1.0

    Returns
    -------
    W : ndarray of shape (n_samples, n_components)
        Solution to the non-negative least squares problem.

    H : ndarray of shape (n_components, n_features)
        Solution to the non-negative least squares problem.

    n_iter : int
        Actual number of iterations.

    iter_offset : int
        The number of iteration on data batches that has been
        performed. Only returned if `batch_size` is not `None`.

    Examples
    --------
    >>> import numpy as np
    >>> X = np.array([[1,1], [2, 1], [3, 1.2], [4, 1], [5, 0.8], [6, 1]])
    >>> from sklearn.decomposition import non_negative_factorization
    >>> W, H, n_iter = non_negative_factorization(X, n_components=2,
    ... init='random', random_state=0)

    References
    ----------
    Cichocki, Andrzej, and P. H. A. N. Anh-Huy. "Fast local algorithms for
    large scale nonnegative matrix and tensor factorizations."
    IEICE transactions on fundamentals of electronics, communications and
    computer sciences 92.3: 708-721, 2009.

    Fevotte, C., & Idier, J. (2011). Algorithms for nonnegative matrix
    factorization with the beta-divergence. Neural Computation, 23(9).

    Lefevre, A., Bach, F., Fevotte, C. (2011). Online algorithms for
    nonnegative matrix factorization with the Itakura-Saito divergence.
    WASPA (https://doi.org/10.1109/ASPAA.2011.6082314,
    https://hal.archives-ouvertes.fr/hal-00602050)
    """
    X = check_array(X, accept_sparse=('csr', 'csc'),
                    dtype=[np.float64, np.float32])

    if batch_size is None:
        est = NMF(n_components=n_components, init=init, solver=solver,
                  beta_loss=beta_loss, tol=tol, max_iter=max_iter,
                  random_state=random_state, alpha=alpha, l1_ratio=l1_ratio,
                  verbose=verbose, shuffle=shuffle,
                  regularization=regularization)

        with config_context(assume_finite=True):
            W, H, n_iter = est._fit_transform(X, W=W, H=H, update_H=update_H)

        return W, H, n_iter
    else:
        est = MiniBatchNMF(n_components=n_components, init=init,
                           batch_size=batch_size, solver=solver,
                           beta_loss=beta_loss, tol=tol, max_iter=max_iter,
                           random_state=random_state, alpha=alpha,
                           l1_ratio=l1_ratio, forget_factor=forget_factor,
                           verbose=verbose, regularization=regularization)

        with config_context(assume_finite=True):
            W, H, n_iter, iter_offset, A, B = est._fit_transform(
                X, W=W, H=H, update_H=update_H
            )

        return W, H, n_iter, iter_offset, A, B


class NMF(TransformerMixin, BaseEstimator):
    """Non-Negative Matrix Factorization (NMF).

    Find two non-negative matrices (W, H) whose product approximates the non-
    negative matrix X. This factorization can be used for example for
    dimensionality reduction, source separation or topic extraction.

    The objective function is:

        .. math::

            0.5 * ||X - WH||_{loss}^2 + alpha * l1_{ratio} * ||vec(W)||_1

            + alpha * l1_{ratio} * ||vec(H)||_1

            + 0.5 * alpha * (1 - l1_{ratio}) * ||W||_{Fro}^2

            + 0.5 * alpha * (1 - l1_{ratio}) * ||H||_{Fro}^2

    Where:

    :math:`||A||_{Fro}^2 = \\sum_{i,j} A_{ij}^2` (Frobenius norm)

    :math:`||vec(A)||_1 = \\sum_{i,j} abs(A_{ij})` (Elementwise L1 norm)

    The generic norm :math:`||X - WH||_{loss}` may represent
    the Frobenius norm or another supported beta-divergence loss.
    The choice between options is controlled by the `beta_loss` parameter.

    The objective function is minimized with an alternating minimization of W
    and H.

    Read more in the :ref:`User Guide <NMF>`.

    Parameters
    ----------
    n_components : int, default=None
        Number of components, if n_components is not set all features
        are kept.

    init : {'random', 'nndsvd', 'nndsvda', 'nndsvdar', 'custom'}, default=None
        Method used to initialize the procedure.
        Default: None.
        Valid options:

        - `None`: 'nndsvd' if n_components <= min(n_samples, n_features),
          otherwise random.

        - `'random'`: non-negative random matrices, scaled with:
          sqrt(X.mean() / n_components)

        - `'nndsvd'`: Nonnegative Double Singular Value Decomposition (NNDSVD)
          initialization (better for sparseness)

        - `'nndsvda'`: NNDSVD with zeros filled with the average of X
          (better when sparsity is not desired)

        - `'nndsvdar'` NNDSVD with zeros filled with small random values
          (generally faster, less accurate alternative to NNDSVDa
          for when sparsity is not desired)

        - `'custom'`: use custom matrices W and H

    solver : {'cd', 'mu'}, default='cd'
        Numerical solver to use:
        'cd' is a Coordinate Descent solver.
        'mu' is a Multiplicative Update solver.

        .. versionadded:: 0.17
           Coordinate Descent solver.

        .. versionadded:: 0.19
           Multiplicative Update solver.

    beta_loss : float or {'frobenius', 'kullback-leibler', \
            'itakura-saito'}, default='frobenius'
        Beta divergence to be minimized, measuring the distance between X
        and the dot product WH. Note that values different from 'frobenius'
        (or 2) and 'kullback-leibler' (or 1) lead to significantly slower
        fits. Note that for beta_loss <= 0 (or 'itakura-saito'), the input
        matrix X cannot contain zeros. Used only in 'mu' solver.

        .. versionadded:: 0.19

    tol : float, default=1e-4
        Tolerance of the stopping condition.

    max_iter : int, default=200
        Maximum number of iterations before timing out.

    random_state : int, RandomState instance or None, default=None
        Used for initialisation (when ``init`` == 'nndsvdar' or
        'random'), and in Coordinate Descent. Pass an int for reproducible
        results across multiple function calls.
        See :term:`Glossary <random_state>`.

    alpha : float, default=0.
        Constant that multiplies the regularization terms. Set it to zero to
        have no regularization.

        .. versionadded:: 0.17
           *alpha* used in the Coordinate Descent solver.

    l1_ratio : float, default=0.
        The regularization mixing parameter, with 0 <= l1_ratio <= 1.
        For l1_ratio = 0 the penalty is an elementwise L2 penalty
        (aka Frobenius Norm).
        For l1_ratio = 1 it is an elementwise L1 penalty.
        For 0 < l1_ratio < 1, the penalty is a combination of L1 and L2.

        .. versionadded:: 0.17
           Regularization parameter *l1_ratio* used in the Coordinate Descent
           solver.

    verbose : int, default=0
        Whether to be verbose.

    shuffle : bool, default=False
        If true, randomize the order of coordinates in the CD solver.

        .. versionadded:: 0.17
           *shuffle* parameter used in the Coordinate Descent solver.

    regularization : {'both', 'components', 'transformation', None}, \
                     default='both'
        Select whether the regularization affects the components (H), the
        transformation (W), both or none of them.

        .. versionadded:: 0.24

    Attributes
    ----------
    components_ : ndarray of shape (n_components, n_features)
        Factorization matrix, sometimes called 'dictionary'.

    n_components_ : int
        The number of components. It is same as the `n_components` parameter
        if it was given. Otherwise, it will be same as the number of
        features.

    reconstruction_err_ : float
        Frobenius norm of the matrix difference, or beta-divergence, between
        the training data ``X`` and the reconstructed data ``WH`` from
        the fitted model.

    n_iter_ : int
        Actual number of iterations.

    n_features_in_ : int
        Number of features seen during :term:`fit`.

        .. versionadded:: 0.24

    Examples
    --------
    >>> import numpy as np
    >>> X = np.array([[1, 1], [2, 1], [3, 1.2], [4, 1], [5, 0.8], [6, 1]])
    >>> from sklearn.decomposition import NMF
    >>> model = NMF(n_components=2, init='random', random_state=0)
    >>> W = model.fit_transform(X)
    >>> H = model.components_

    References
    ----------
    Cichocki, Andrzej, and P. H. A. N. Anh-Huy. "Fast local algorithms for
    large scale nonnegative matrix and tensor factorizations."
    IEICE transactions on fundamentals of electronics, communications and
    computer sciences 92.3: 708-721, 2009.

    Fevotte, C., & Idier, J. (2011). Algorithms for nonnegative matrix
    factorization with the beta-divergence. Neural Computation, 23(9).
    """
    def __init__(self, n_components=None, *, init='warn', solver='cd',
                 beta_loss='frobenius', tol=1e-4, max_iter=200,
                 random_state=None, alpha=0., l1_ratio=0., verbose=0,
                 shuffle=False, regularization='both'):
        self.n_components = n_components
        self.init = init
        self.solver = solver
        self.beta_loss = beta_loss
        self.tol = tol
        self.max_iter = max_iter
        self.random_state = random_state
        self.alpha = alpha
        self.l1_ratio = l1_ratio
        self.verbose = verbose
        self.shuffle = shuffle
        self.regularization = regularization

    def _more_tags(self):
        return {'requires_positive_X': True}

    def _check_params(self, X):
        self._n_components = self.n_components
        if self._n_components is None:
            self._n_components = X.shape[1]
        if not isinstance(
            self._n_components, numbers.Integral
        ) or self._n_components <= 0:
            raise ValueError("Number of components must be a positive integer;"
                             " got (n_components=%r)" % self._n_components)
        if not isinstance(
            self.max_iter, numbers.Integral
        ) or self.max_iter < 0:
            raise ValueError("Maximum number of iterations must be a positive "
                             "integer; got (max_iter=%r)" % self.max_iter)
        if not isinstance(self.tol, numbers.Number) or self.tol < 0:
            raise ValueError("Tolerance for stopping criteria must be "
                             "positive; got (tol=%r)" % self.tol)
        allowed_solver = ('cd', 'mu')
        if self.solver not in allowed_solver:
            raise ValueError(
                'Invalid solver parameter: got %r instead of one of %r' %
                (self.solver, allowed_solver))

        allowed_regularization = ('both', 'components', 'transformation', None)
        if self.regularization not in allowed_regularization:
            raise ValueError(
                'Invalid regularization parameter: got %r instead of '
                'one of %r' % (self.regularization, allowed_regularization))

        # 'mu' is the only solver that handles other beta losses
        # than 'frobenius'
        if self.solver != 'mu' and self.beta_loss not in (2, 'frobenius'):
            raise ValueError(
                'Invalid beta_loss parameter: solver %r does not handle '
                'beta_loss = %r' % (self.solver, self.beta_loss))

        if self.solver == 'mu' and self.init == 'nndsvd':
            warnings.warn("The multiplicative update ('mu') solver cannot "
                          "update zeros present in the initialization, "
                          "and so leads to poorer results when used jointly "
                          "with init='nndsvd'. You may try init='nndsvda' "
                          "or init='nndsvdar' instead.", UserWarning)

        self._beta_loss = _beta_loss_to_float(self.beta_loss)

        return self

    def _check_w_h(self, X, W, H, update_H):
        # check W and H, or initialize them
        n_samples, n_features = X.shape
        if self.init == 'custom' and update_H:
            _check_init(H, (self._n_components, n_features), "NMF (input H)")
            _check_init(W, (n_samples, self._n_components), "NMF (input W)")
            if H.dtype != X.dtype or W.dtype != X.dtype:
                raise TypeError("H and W should have the same dtype as X. Got "
                                "H.dtype = {} and W.dtype = {}."
                                .format(H.dtype, W.dtype))
        elif not update_H:
            _check_init(H, (self._n_components, n_features), "NMF (input H)")
            if H.dtype != X.dtype:
                raise TypeError("H should have the same dtype as X. Got "
                                "H.dtype = {}.".format(H.dtype))
            # 'mu' solver should not be initialized by zeros
            if self.solver == 'mu':
                avg = np.sqrt(X.mean() / self._n_components)
                W = np.full((n_samples, self._n_components),
                            avg, dtype=X.dtype)
            else:
                W = np.zeros((n_samples, self._n_components), dtype=X.dtype)
        else:
            W, H = _initialize_nmf(X, self._n_components, init=self.init,
                                   random_state=self.random_state)
        return W, H

    def fit_transform(self, X, y=None, W=None, H=None):
        """Learn a NMF model for the data X and returns the transformed data.

        This is more efficient than calling fit followed by transform.

        Parameters
        ----------
        X : {array-like, sparse matrix} of shape (n_samples, n_features)
            Data matrix to be decomposed

        y : Ignored

        W : array-like of shape (n_samples, n_components)
            If init='custom', it is used as initial guess for the solution.

        H : array-like of shape (n_components, n_features)
            If init='custom', it is used as initial guess for the solution.

        Returns
        -------
        W : ndarray of shape (n_samples, n_components)
            Transformed data.
        """
        X = self._validate_data(X, accept_sparse=('csr', 'csc'),
                                dtype=[np.float64, np.float32])

        with config_context(assume_finite=True):
            W, H, n_iter = self._fit_transform(X, W=W, H=H)

        if n_iter == self.max_iter and self.tol > 0:
            warnings.warn("Maximum number of iterations %d reached. Increase "
                          "it to improve convergence." % self.max_iter,
                          ConvergenceWarning)

        self.reconstruction_err_ = _beta_divergence(X, W, H, self._beta_loss,
                                                    square_root=True)

        self.n_components_ = H.shape[0]
        self.components_ = H
        self.n_iter_ = n_iter

        return W

    def _fit_transform(self, X, y=None, W=None, H=None, update_H=True):
        """Learn a NMF model for the data X and returns the transformed data.

        Parameters
        ----------
        X : {array-like, sparse matrix} of shape (n_samples, n_features)
            Data matrix to be decomposed

        y : Ignored

        W : array-like of shape (n_samples, n_components)
            If init='custom', it is used as initial guess for the solution.

        H : array-like of shape (n_components, n_features)
            If init='custom', it is used as initial guess for the solution.
            If update_H=False, it is used as a constant, to solve for W only.

        update_H : bool, default=True
            If True, both W and H will be estimated from initial guesses,
            this corresponds to a call to the 'fit_transform' method.
            If False, only W will be estimated, this corresponds to a call
            to the 'transform' method.

        Returns
        -------
        W : ndarray of shape (n_samples, n_components)
            Transformed data.

        H : ndarray of shape (n_components, n_features)
            Factorization matrix, sometimes called 'dictionary'.

        n_iter_ : int
            Actual number of iterations.
        """
        check_non_negative(X, "NMF (input X)")
        # check parameters
        self._check_params(X)

        if X.min() == 0 and self._beta_loss <= 0:
            raise ValueError("When beta_loss <= 0 and X contains zeros, "
                             "the solver may diverge. Please add small values "
                             "to X, or use a positive beta_loss.")

        n_samples, n_features = X.shape

        # initialize or check W and H
        W, H = self._check_w_h(X, W, H, update_H)

        l1_reg_W, l1_reg_H, l2_reg_W, l2_reg_H = _compute_regularization(
            self.alpha, self.l1_ratio, self.regularization)

        if self.solver == 'cd':
            W, H, n_iter = _fit_coordinate_descent(
                X, W, H, self.tol, self.max_iter, l1_reg_W, l1_reg_H,
                l2_reg_W, l2_reg_H, update_H=update_H,
                verbose=self.verbose, shuffle=self.shuffle,
                random_state=self.random_state)
        elif self.solver == 'mu':
            W, H, n_iter, *_ = _fit_multiplicative_update(
                X, W, H, None, None, self._beta_loss, None, 0, self.max_iter,
                self.tol, l1_reg_W, l1_reg_H, l2_reg_W, l2_reg_H,
                update_H, self.verbose, None)
        else:
            raise ValueError("Invalid solver parameter '%s'." % self.solver)

        return W, H, n_iter

    def fit(self, X, y=None, **params):
        """Learn a NMF model for the data X.

        Parameters
        ----------
        X : {array-like, sparse matrix} of shape (n_samples, n_features)
            Data matrix to be decomposed

        y : Ignored

        Returns
        -------
        self
        """
        self.fit_transform(X, **params)
        return self

    def transform(self, X):
        """Transform the data X according to the fitted NMF model.

        Parameters
        ----------
        X : {array-like, sparse matrix} of shape (n_samples, n_features)
            Data matrix to be transformed by the model.

        Returns
        -------
        W : ndarray of shape (n_samples, n_components)
            Transformed data.
        """
        check_is_fitted(self)
        X = self._validate_data(X, accept_sparse=('csr', 'csc'),
                                dtype=[np.float64, np.float32],
                                reset=False)

        with config_context(assume_finite=True):
            W, *_ = self._fit_transform(X, H=self.components_, update_H=False)

        return W

    def inverse_transform(self, W):
        """Transform data back to its original space.

        Parameters
        ----------
        W : {ndarray, sparse matrix} of shape (n_samples, n_components)
            Transformed data matrix.

        Returns
        -------
        X : {ndarray, sparse matrix} of shape (n_samples, n_features)
            Data matrix of original shape.

        .. versionadded:: 0.18
        """
        check_is_fitted(self)
        return np.dot(W, self.components_)


class MiniBatchNMF(NMF):
    """Mini-Batch and online Non-Negative Matrix Factorization (NMF)

    .. versionadded:: 1.0

    Find two non-negative matrices (W, H) whose product approximates the non-
    negative matrix X. This factorization can be used for example for
    dimensionality reduction, source separation or topic extraction.

    The objective function is:

        .. math::

            0.5 * ||X - WH||_{loss}^2 + alpha * l1_{ratio} * ||vec(W)||_1

            + alpha * l1_{ratio} * ||vec(H)||_1

            + 0.5 * alpha * (1 - l1_{ratio}) * ||W||_{Fro}^2

            + 0.5 * alpha * (1 - l1_{ratio}) * ||H||_{Fro}^2

    Where:

    :math:`||A||_{Fro}^2 = \\sum_{i,j} A_{ij}^2` (Frobenius norm)

    :math:`||vec(A)||_1 = \\sum_{i,j} abs(A_{ij})` (Elementwise L1 norm)

    The generic norm :math:`||X - WH||_{loss}^2` may represent
    the Frobenius norm or another supported beta-divergence loss.
    The choice between options is controlled by the `beta_loss` parameter.

    The objective function is minimized with an alternating minimization of W
    and H.

    Read more in the :ref:`User Guide <MiniBatchNMF>`.

    Parameters
    ----------
    n_components : int or None
        Number of components, if n_components is not set all features
        are kept.

    init : {'random', 'nndsvd', 'nndsvda', 'nndsvdar', 'custom'}, default=None
        Method used to initialize the procedure.
        Default: None.
        Valid options:

        - `None`: 'nndsvd' if n_components <= min(n_samples, n_features),
          otherwise random.

        - `'random'`: non-negative random matrices, scaled with:
          sqrt(X.mean() / n_components)

        - `'nndsvd'`: Nonnegative Double Singular Value Decomposition (NNDSVD)
          initialization (better for sparseness)

        - `'nndsvda'`: NNDSVD with zeros filled with the average of X
          (better when sparsity is not desired)

        - `'nndsvdar'` NNDSVD with zeros filled with small random values
          (generally faster, less accurate alternative to NNDSVDa
          for when sparsity is not desired)

        - `'custom'`: use custom matrices W and H

    batch_size : int, default=1024
        Number of samples in each mini-batch. Large batch sizes
        give better long-term convergence at the cost of a slower start.

    solver : 'mu'
        Numerical solver to use:
        'mu' is a Multiplicative Update solver.
        For now, this is the only available solver in the
        MiniBatch implementation.

    beta_loss : float or {'frobenius', 'kullback-leibler', \
            'itakura-saito'}, default='frobenius'
        Beta divergence to be minimized, measuring the distance between X
        and the dot product WH. Note that values different from 'frobenius'
        (or 2) and 'kullback-leibler' (or 1) lead to significantly slower
        fits. Note that for beta_loss <= 0 (or 'itakura-saito'), the input
        matrix X cannot contain zeros.

    tol : float, default: 1e-4
        Tolerance of the stopping condition.

    max_iter : integer, default: 200
<<<<<<< HEAD
        Maximum number of iterations before timing out.
=======
        Maximum number of iterations over the complete dataset before
        timing out.
>>>>>>> 8941e6cf

    random_state : int, RandomState instance, default=None
        Used for initialisation (when ``init`` == 'nndsvdar' or
        'random'), and in Coordinate Descent. Pass an int for reproducible
        results across multiple function calls.
        See :term:`Glossary <random_state>`.

    alpha : double, default: 0.
        Constant that multiplies the regularization terms. Set it to zero to
        have no regularization.

    l1_ratio : double, default: 0.
        The regularization mixing parameter, with 0 <= l1_ratio <= 1.
        For l1_ratio = 0 the penalty is an elementwise L2 penalty
        (aka Frobenius Norm).
        For l1_ratio = 1 it is an elementwise L1 penalty.
        For 0 < l1_ratio < 1, the penalty is a combination of L1 and L2.

    verbose : bool, default=False
        Whether to be verbose.

    forget_factor : float, default=0.7.
        Amount of rescaling of past information. Its value could be =1 with
        finite datasets. Choosing values <1 is recommended with online
        learning as more recent batches will weight more than past batches.

    Attributes
    ----------
    components_ : array, [n_components, n_features]
        Factorization matrix, sometimes called 'dictionary'.

    n_components_ : integer
        The number of components. It is same as the `n_components` parameter
        if it was given. Otherwise, it will be same as the number of
        features.

    reconstruction_err_ : number
        Frobenius norm of the matrix difference, or beta-divergence, between
        the training data ``X`` and the reconstructed data ``WH`` from
        the fitted model.

    n_iter_ : int
        Actual number of iterations.

    iter_offset_ : int
        The number of iteration on data batches that has been
        performed.

    Examples
    --------
    >>> import numpy as np
    >>> X = np.array([[1, 1], [2, 1], [3, 1.2], [4, 1], [5, 0.8], [6, 1]])
    >>> from sklearn.decomposition import MiniBatchNMF
    >>> model = MiniBatchNMF(n_components=2, init='random', random_state=0)
    >>> W = model.fit_transform(X)
    >>> H = model.components_

    References
    ----------
    Cichocki, Andrzej, and P. H. A. N. Anh-Huy. "Fast local algorithms for
    large scale nonnegative matrix and tensor factorizations."
    IEICE transactions on fundamentals of electronics, communications and
    computer sciences 92.3: 708-721, 2009.

    Fevotte, C., & Idier, J. (2011). Algorithms for nonnegative matrix
    factorization with the beta-divergence. Neural Computation, 23(9).

    Lefevre, A., Bach, F., Fevotte, C. (2011). Online algorithms for
    nonnegative matrix factorization with the Itakura-Saito divergence.
    WASPA (https://doi.org/10.1109/ASPAA.2011.6082314,
    https://hal.archives-ouvertes.fr/hal-00602050)
    """
<<<<<<< HEAD
    @_deprecate_positional_args
=======
>>>>>>> 8941e6cf
    def __init__(self, n_components=None, *, init=None, solver='mu',
                 batch_size=1024,
                 beta_loss='frobenius', tol=1e-4, max_iter=200,
                 random_state=None, alpha=0., l1_ratio=0., verbose=0,
                 regularization='both', forget_factor=0.7):

        super().__init__(n_components=n_components, init=init, solver=solver,
                         beta_loss=beta_loss, tol=tol, max_iter=max_iter,
                         random_state=random_state, alpha=alpha,
                         l1_ratio=l1_ratio, verbose=verbose, shuffle=False,
                         regularization=regularization)

        self.batch_size = batch_size
        self.forget_factor = forget_factor

    def _check_params(self, X):
        super()._check_params(X)
        self._batch_size = self.batch_size
        if not isinstance(
            self._batch_size, numbers.Integral
        ) or self._batch_size <= 0:
            raise ValueError("Number of samples per batch must be a positive "
                             "integer; got (batch_size=%r)" % self._batch_size)
        if self._batch_size > X.shape[0]:
            self._batch_size = X.shape[0]
        if self._batch_size is not None and self.solver == 'cd':
            raise ValueError("Invalid solver 'cd' not supported "
                             "when batch_size is not None.")
        return self

    def fit_transform(self, X, y=None, W=None, H=None):
        """Learn a NMF model for the data X and returns the transformed data.

        This is more efficient than calling fit followed by transform.

        Parameters
        ----------
        X : {array-like, sparse matrix}, shape (n_samples, n_features)
            Data matrix to be decomposed

        y : Ignored

        W : array-like, shape (n_samples, n_components)
            If init='custom', it is used as initial guess for the solution.

        H : array-like, shape (n_components, n_features)
            If init='custom', it is used as initial guess for the solution.

        Returns
        -------
        W : array, shape (n_samples, n_components)
            Transformed data.
        """
        X = self._validate_data(X, accept_sparse=('csr', 'csc'),
                                dtype=[np.float64, np.float32])

        with config_context(assume_finite=True):
<<<<<<< HEAD
            W, H, n_iter_, iter_offset_, A, B = self._fit_transform(X, W=W,
                                                                    H=H)
=======
            W, H, n_iter, iter_offset, A, B = self._fit_transform(X, W=W, H=H)

        if n_iter == self.max_iter and self.tol > 0:
            warnings.warn("Maximum number of iterations %d reached. Increase "
                          "it to improve convergence." % self.max_iter,
                          ConvergenceWarning)
>>>>>>> 8941e6cf

        self.reconstruction_err_ = _beta_divergence(X, W, H, self._beta_loss,
                                                    square_root=True)

        self.n_components_ = H.shape[0]
        self.components_ = H
<<<<<<< HEAD
        self.n_iter_ = n_iter_
        self.iter_offset_ = iter_offset_
=======
        self.n_iter_ = n_iter
        self.iter_offset_ = iter_offset
>>>>>>> 8941e6cf
        self._components_numerator = A
        self._components_denominator = B

        return W

    def _fit_transform(self, X, y=None, W=None, H=None, update_H=True):
        """Learn a NMF model for the data X and returns the transformed data.

        Parameters
        ----------
        X : {array-like, sparse matrix} of shape (n_samples, n_features)
            Data matrix to be decomposed

        y : Ignored

        W : array-like of shape (n_samples, n_components)
            If init='custom', it is used as initial guess for the solution.

        H : array-like of shape (n_components, n_features)
            If init='custom', it is used as initial guess for the solution.
            If update_H=False, it is used as a constant, to solve for W only.

        update_H : bool, default=True
            If True, both W and H will be estimated from initial guesses,
            this corresponds to a call to the 'fit_transform' method.
            If False, only W will be estimated, this corresponds to a call
            to the 'transform' method.

        Returns
        -------
        W : ndarray of shape (n_samples, n_components)
            Transformed data.

        H : ndarray of shape (n_components, n_features)
            Factorization matrix, sometimes called 'dictionary'.

        n_iter_ : int
            Actual number of iterations.

        iter_offset : int, default=0
            Number of previous iterations completed used for
            initialization, only used in
            :class:`sklearn.decomposition.MiniBatchNMF`.

        A : array-like of shape (n_components, n_features)
            Initial guess for the numerator auxiliary function

        B : array-like of shape (n_components, n_features)
            Initial guess for the denominator auxiliary function
        """
        check_non_negative(X, "NMF (input X)")
        # check parameters
        self._check_params(X)

        if X.min() == 0 and self._beta_loss <= 0:
            raise ValueError("When beta_loss <= 0 and X contains zeros, "
                             "the solver may diverge. Please add small values "
                             "to X, or use a positive beta_loss.")

        n_samples, n_features = X.shape
        # initialize or check W and H
        W, H = self._check_w_h(X, W, H, update_H)

        l1_reg_W, l1_reg_H, l2_reg_W, l2_reg_H = _compute_regularization(
            self.alpha, self.l1_ratio, self.regularization)

        # Initialize auxiliary matrices
        A = H.copy()
        B = np.ones(H.shape, dtype=H.dtype)

        if self.solver == 'mu':
            W, H, n_iter, iter_offset, A, B = _fit_multiplicative_update(
                X, W, H, A, B, self._beta_loss, self._batch_size, 0,
                self.max_iter, self.tol,
                l1_reg_W, l1_reg_H, l2_reg_W, l2_reg_H,
                update_H, self.verbose, self.forget_factor)
        else:
            raise ValueError("Invalid solver parameter '%s'." % self.solver)

<<<<<<< HEAD
        if n_iter == self.max_iter and self.tol > 0:
            warnings.warn("Maximum number of iterations %d reached. Increase "
                          "it to improve convergence." % self.max_iter,
                          ConvergenceWarning)

        return W, H, n_iter, iter_offset, A, B

    def partial_fit(self, X, y=None, **params):
        is_first_call_to_partial_fit = not hasattr(self, 'components_')

        if not is_first_call_to_partial_fit:
=======
        return W, H, n_iter, iter_offset, A, B

    def partial_fit(self, X, y=None, **params):
        has_components = hasattr(self, 'components_')

        if has_components:
>>>>>>> 8941e6cf
            with config_context(assume_finite=True):
                X = self._validate_data(X, accept_sparse=('csr', 'csc'),
                                        dtype=[np.float64, np.float32],
                                        reset=False)
                # initialize W and H
                H = self.components_
                W = None
                # Compute W given H and X using transform
                W, *_ = self._fit_transform(X, H=H,
                                            update_H=False)

                # Add 1 iteration to the current estimation
                l1_reg_W, l1_reg_H, l2_reg_W, l2_reg_H = \
                    _compute_regularization(
                        self.alpha, self.l1_ratio, self.regularization
                    )

                W, H, n_iter, iter_offset, A, B = _fit_multiplicative_update(
                    X, W, self.components_, self._components_numerator,
                    self._components_denominator, self._beta_loss,
                    self._batch_size, self.iter_offset_, 1, self.tol,
                    l1_reg_W, l1_reg_H, l2_reg_W, l2_reg_H,
                    True, self.verbose, self.forget_factor)

            self.n_components_ = H.shape[0]
            self.components_ = H
            self.n_iter_ += n_iter
            self.iter_offset_ += iter_offset
            self._components_numerator = A
            self._components_denominator = B

        else:
            self.fit_transform(X, **params)

        return self<|MERGE_RESOLUTION|>--- conflicted
+++ resolved
@@ -897,11 +897,7 @@
 
     batches = gen_batches(n_samples, batch_size)
     batches = itertools.cycle(batches)
-<<<<<<< HEAD
-    n_batches = n_samples // batch_size + 1
-=======
     n_batches = int(np.ceil(n_samples / batch_size))
->>>>>>> 8941e6cf
     n_steps = max_iter * n_batches
     for n_i, batch in zip(range(n_steps), batches):
         # update W
@@ -953,17 +949,10 @@
               (n_i, end_time - start_time))
 
     if forget_factor is None:
-<<<<<<< HEAD
-        n_iter = n_i
-        return W, H, n_iter
-    else:
-        n_iter = n_i // n_batches + 1
-=======
         n_iter = n_i + 1
         return W, H, n_iter
     else:
         n_iter = int(np.ceil((n_i + 1) / n_batches))
->>>>>>> 8941e6cf
         iter_offset = n_i - (n_iter * n_batches)
         return W, H, n_iter, iter_offset, A, B
 
@@ -1712,12 +1701,8 @@
         Tolerance of the stopping condition.
 
     max_iter : integer, default: 200
-<<<<<<< HEAD
-        Maximum number of iterations before timing out.
-=======
         Maximum number of iterations over the complete dataset before
         timing out.
->>>>>>> 8941e6cf
 
     random_state : int, RandomState instance, default=None
         Used for initialisation (when ``init`` == 'nndsvdar' or
@@ -1790,10 +1775,6 @@
     WASPA (https://doi.org/10.1109/ASPAA.2011.6082314,
     https://hal.archives-ouvertes.fr/hal-00602050)
     """
-<<<<<<< HEAD
-    @_deprecate_positional_args
-=======
->>>>>>> 8941e6cf
     def __init__(self, n_components=None, *, init=None, solver='mu',
                  batch_size=1024,
                  beta_loss='frobenius', tol=1e-4, max_iter=200,
@@ -1851,30 +1832,20 @@
                                 dtype=[np.float64, np.float32])
 
         with config_context(assume_finite=True):
-<<<<<<< HEAD
-            W, H, n_iter_, iter_offset_, A, B = self._fit_transform(X, W=W,
-                                                                    H=H)
-=======
             W, H, n_iter, iter_offset, A, B = self._fit_transform(X, W=W, H=H)
 
         if n_iter == self.max_iter and self.tol > 0:
             warnings.warn("Maximum number of iterations %d reached. Increase "
                           "it to improve convergence." % self.max_iter,
                           ConvergenceWarning)
->>>>>>> 8941e6cf
 
         self.reconstruction_err_ = _beta_divergence(X, W, H, self._beta_loss,
                                                     square_root=True)
 
         self.n_components_ = H.shape[0]
         self.components_ = H
-<<<<<<< HEAD
-        self.n_iter_ = n_iter_
-        self.iter_offset_ = iter_offset_
-=======
         self.n_iter_ = n_iter
         self.iter_offset_ = iter_offset
->>>>>>> 8941e6cf
         self._components_numerator = A
         self._components_denominator = B
 
@@ -1954,26 +1925,12 @@
         else:
             raise ValueError("Invalid solver parameter '%s'." % self.solver)
 
-<<<<<<< HEAD
-        if n_iter == self.max_iter and self.tol > 0:
-            warnings.warn("Maximum number of iterations %d reached. Increase "
-                          "it to improve convergence." % self.max_iter,
-                          ConvergenceWarning)
-
-        return W, H, n_iter, iter_offset, A, B
-
-    def partial_fit(self, X, y=None, **params):
-        is_first_call_to_partial_fit = not hasattr(self, 'components_')
-
-        if not is_first_call_to_partial_fit:
-=======
         return W, H, n_iter, iter_offset, A, B
 
     def partial_fit(self, X, y=None, **params):
         has_components = hasattr(self, 'components_')
 
         if has_components:
->>>>>>> 8941e6cf
             with config_context(assume_finite=True):
                 X = self._validate_data(X, accept_sparse=('csr', 'csc'),
                                         dtype=[np.float64, np.float32],
