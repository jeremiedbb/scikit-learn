--- conflicted
+++ resolved
@@ -956,12 +956,8 @@
 
 @_deprecate_positional_args
 def non_negative_factorization(X, W=None, H=None, n_components=None, *,
-<<<<<<< HEAD
-                               init=None, update_H=True, solver='cd',
+                               init='warn', update_H=True, solver='cd',
                                A=None, B=None, batch_size=None,
-=======
-                               init='warn', update_H=True, solver='cd',
->>>>>>> 6ca9eab6
                                beta_loss='frobenius', tol=1e-4,
                                max_iter=200, alpha=0., l1_ratio=0.,
                                regularization=None, random_state=None,
