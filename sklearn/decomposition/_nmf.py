""" Non-negative matrix factorization
"""
# Author: Vlad Niculae
#         Lars Buitinck
#         Mathieu Blondel <mathieu@mblondel.org>
#         Tom Dupre la Tour
# License: BSD 3 clause

import numbers
import numpy as np
import scipy.sparse as sp
import time
import warnings
from math import sqrt

from ._cdnmf_fast import _update_cdnmf_fast
from ..base import BaseEstimator, TransformerMixin
from ..exceptions import ConvergenceWarning
from ..utils import check_random_state, check_array,gen_batches
from ..utils.extmath import randomized_svd, safe_sparse_dot, squared_norm
from ..utils.extmath import safe_min
from ..utils.validation import check_is_fitted, check_non_negative
from ..utils.validation import _deprecate_positional_args

EPSILON = np.finfo(np.float32).eps


def norm(x):
    """Dot product-based Euclidean norm implementation

    See: http://fa.bianp.net/blog/2011/computing-the-vector-norm/

    Parameters
    ----------
    x : array-like
        Vector for which to compute the norm
    """
    return sqrt(squared_norm(x))


def trace_dot(X, Y):
    """Trace of np.dot(X, Y.T).

    Parameters
    ----------
    X : array-like
        First matrix
    Y : array-like
        Second matrix
    """
    return np.dot(X.ravel(), Y.ravel())


def _check_init(A, shape, whom):
    A = check_array(A)
    if np.shape(A) != shape:
        raise ValueError('Array with wrong shape passed to %s. Expected %s, '
                         'but got %s ' % (whom, shape, np.shape(A)))
    check_non_negative(A, whom)
    if np.max(A) == 0:
        raise ValueError('Array passed to %s is full of zeros.' % whom)


def _beta_divergence(X, W, H, beta, square_root=False):
    """Compute the beta-divergence of X and dot(W, H).

    Parameters
    ----------
    X : float or array-like, shape (n_samples, n_features)

    W : float or dense array-like, shape (n_samples, n_components)

    H : float or dense array-like, shape (n_components, n_features)

    beta : float, string in {'frobenius', 'kullback-leibler', 'itakura-saito'}
        Parameter of the beta-divergence.
        If beta == 2, this is half the Frobenius *squared* norm.
        If beta == 1, this is the generalized Kullback-Leibler divergence.
        If beta == 0, this is the Itakura-Saito divergence.
        Else, this is the general beta-divergence.

    square_root : boolean, default False
        If True, return np.sqrt(2 * res)
        For beta == 2, it corresponds to the Frobenius norm.

    Returns
    -------
        res : float
            Beta divergence of X and np.dot(X, H)
    """
    beta = _beta_loss_to_float(beta)

    # The method can be called with scalars
    if not sp.issparse(X):
        X = np.atleast_2d(X)
    W = np.atleast_2d(W)
    H = np.atleast_2d(H)

    # Frobenius norm
    if beta == 2:
        # Avoid the creation of the dense np.dot(W, H) if X is sparse.
        if sp.issparse(X):
            norm_X = np.dot(X.data, X.data)
            norm_WH = trace_dot(np.dot(np.dot(W.T, W), H), H)
            cross_prod = trace_dot((X * H.T), W)
            res = (norm_X + norm_WH - 2. * cross_prod) / 2.
        else:
            res = squared_norm(X - np.dot(W, H)) / 2.

        if square_root:
            return np.sqrt(res * 2)
        else:
            return res

    if sp.issparse(X):
        # compute np.dot(W, H) only where X is nonzero
        WH_data = _special_sparse_dot(W, H, X).data
        X_data = X.data
    else:
        WH = np.dot(W, H)
        WH_data = WH.ravel()
        X_data = X.ravel()

    # do not affect the zeros: here 0 ** (-1) = 0 and not infinity
    indices = X_data > EPSILON
    WH_data = WH_data[indices]
    X_data = X_data[indices]

    # used to avoid division by zero
    WH_data[WH_data == 0] = EPSILON

    # generalized Kullback-Leibler divergence
    if beta == 1:
        # fast and memory efficient computation of np.sum(np.dot(W, H))
        sum_WH = np.dot(np.sum(W, axis=0), np.sum(H, axis=1))
        # computes np.sum(X * log(X / WH)) only where X is nonzero
        div = X_data / WH_data
        res = np.dot(X_data, np.log(div))
        # add full np.sum(np.dot(W, H)) - np.sum(X)
        res += sum_WH - X_data.sum()

    # Itakura-Saito divergence
    elif beta == 0:
        div = X_data / WH_data
        res = np.sum(div) - np.product(X.shape) - np.sum(np.log(div))

    # beta-divergence, beta not in (0, 1, 2)
    else:
        if sp.issparse(X):
            # slow loop, but memory efficient computation of :
            # np.sum(np.dot(W, H) ** beta)
            sum_WH_beta = 0
            for i in range(X.shape[1]):
                sum_WH_beta += np.sum(np.dot(W, H[:, i]) ** beta)

        else:
            sum_WH_beta = np.sum(WH ** beta)

        sum_X_WH = np.dot(X_data, WH_data ** (beta - 1))
        res = (X_data ** beta).sum() - beta * sum_X_WH
        res += sum_WH_beta * (beta - 1)
        res /= beta * (beta - 1)

    if square_root:
        return np.sqrt(2 * res)
    else:
        return res


def _special_sparse_dot(W, H, X):
    """Computes np.dot(W, H), only where X is non zero."""
    if sp.issparse(X):
        ii, jj = X.nonzero()
        n_vals = ii.shape[0]
        dot_vals = np.empty(n_vals)
        n_components = W.shape[1]

        batch_size = max(n_components, n_vals // n_components)
        for start in range(0, n_vals, batch_size):
            batch = slice(start, start + batch_size)
            dot_vals[batch] = np.multiply(W[ii[batch], :],
                                          H.T[jj[batch], :]).sum(axis=1)

        WH = sp.coo_matrix((dot_vals, (ii, jj)), shape=X.shape)
        return WH.tocsr()
    else:
        return np.dot(W, H)


def _compute_regularization(alpha, l1_ratio, regularization):
    """Compute L1 and L2 regularization coefficients for W and H"""
    alpha_H = 0.
    alpha_W = 0.
    if regularization in ('both', 'components'):
        alpha_H = float(alpha)
    if regularization in ('both', 'transformation'):
        alpha_W = float(alpha)

    l1_reg_W = alpha_W * l1_ratio
    l1_reg_H = alpha_H * l1_ratio
    l2_reg_W = alpha_W * (1. - l1_ratio)
    l2_reg_H = alpha_H * (1. - l1_ratio)
    return l1_reg_W, l1_reg_H, l2_reg_W, l2_reg_H


def _check_string_param(solver, regularization, beta_loss, init):
    allowed_solver = ('cd', 'mu')
    if solver not in allowed_solver:
        raise ValueError(
            'Invalid solver parameter: got %r instead of one of %r' %
            (solver, allowed_solver))

    allowed_regularization = ('both', 'components', 'transformation', None)
    if regularization not in allowed_regularization:
        raise ValueError(
            'Invalid regularization parameter: got %r instead of one of %r' %
            (regularization, allowed_regularization))

    # 'mu' is the only solver that handles other beta losses than 'frobenius'
    if solver != 'mu' and beta_loss not in (2, 'frobenius'):
        raise ValueError(
            'Invalid beta_loss parameter: solver %r does not handle beta_loss'
            ' = %r' % (solver, beta_loss))

    if solver == 'mu' and init == 'nndsvd':
        warnings.warn("The multiplicative update ('mu') solver cannot update "
                      "zeros present in the initialization, and so leads to "
                      "poorer results when used jointly with init='nndsvd'. "
                      "You may try init='nndsvda' or init='nndsvdar' instead.",
                      UserWarning)

    beta_loss = _beta_loss_to_float(beta_loss)
    return beta_loss


def _beta_loss_to_float(beta_loss):
    """Convert string beta_loss to float"""
    allowed_beta_loss = {'frobenius': 2,
                         'kullback-leibler': 1,
                         'itakura-saito': 0}
    if isinstance(beta_loss, str) and beta_loss in allowed_beta_loss:
        beta_loss = allowed_beta_loss[beta_loss]

    if not isinstance(beta_loss, numbers.Number):
        raise ValueError('Invalid beta_loss parameter: got %r instead '
                         'of one of %r, or a float.' %
                         (beta_loss, allowed_beta_loss.keys()))
    return beta_loss


def _initialize_nmf(X, n_components, init=None, eps=1e-6,
                    random_state=None):
    """Algorithms for NMF initialization.

    Computes an initial guess for the non-negative
    rank k matrix approximation for X: X = WH

    Parameters
    ----------
    X : array-like, shape (n_samples, n_features)
        The data matrix to be decomposed.

    n_components : integer
        The number of components desired in the approximation.

    init :  None | 'random' | 'nndsvd' | 'nndsvda' | 'nndsvdar'
        Method used to initialize the procedure.
        Default: None.
        Valid options:

        - None: 'nndsvd' if n_components <= min(n_samples, n_features),
            otherwise 'random'.

        - 'random': non-negative random matrices, scaled with:
            sqrt(X.mean() / n_components)

        - 'nndsvd': Nonnegative Double Singular Value Decomposition (NNDSVD)
            initialization (better for sparseness)

        - 'nndsvda': NNDSVD with zeros filled with the average of X
            (better when sparsity is not desired)

        - 'nndsvdar': NNDSVD with zeros filled with small random values
            (generally faster, less accurate alternative to NNDSVDa
            for when sparsity is not desired)

        - 'custom': use custom matrices W and H

    eps : float
        Truncate all values less then this in output to zero.

    random_state : int, RandomState instance, default=None
        Used when ``init`` == 'nndsvdar' or 'random'. Pass an int for
        reproducible results across multiple function calls.
        See :term:`Glossary <random_state>`.

    Returns
    -------
    W : array-like, shape (n_samples, n_components)
        Initial guesses for solving X ~= WH

    H : array-like, shape (n_components, n_features)
        Initial guesses for solving X ~= WH

    References
    ----------
    C. Boutsidis, E. Gallopoulos: SVD based initialization: A head start for
    nonnegative matrix factorization - Pattern Recognition, 2008
    http://tinyurl.com/nndsvd
    """
    check_non_negative(X, "NMF initialization")
    n_samples, n_features = X.shape

    if (init is not None and init != 'random'
            and n_components > min(n_samples, n_features)):
        raise ValueError("init = '{}' can only be used when "
                         "n_components <= min(n_samples, n_features)"
                         .format(init))

    if init is None:
        if n_components <= min(n_samples, n_features):
            init = 'nndsvd'
        else:
            init = 'random'

    # Random initialization
    if init == 'random':
        avg = np.sqrt(X.mean() / n_components)
        rng = check_random_state(random_state)
        H = avg * rng.randn(n_components, n_features).astype(X.dtype,
                                                             copy=False)
        W = avg * rng.randn(n_samples, n_components).astype(X.dtype,
                                                            copy=False)
        # we do not write np.abs(H, out=H) to stay compatible with
        # numpy 1.5 and earlier where the 'out' keyword is not
        # supported as a kwarg on ufuncs
        np.abs(H, H)
        np.abs(W, W)
        A = H.copy()
        B = np.ones((n_components, n_features))
        return W, H, A, B

    # NNDSVD initialization
    U, S, V = randomized_svd(X, n_components, random_state=random_state)
    W = np.zeros_like(U)
    H = np.zeros_like(V)

    # The leading singular triplet is non-negative
    # so it can be used as is for initialization.
    W[:, 0] = np.sqrt(S[0]) * np.abs(U[:, 0])
    H[0, :] = np.sqrt(S[0]) * np.abs(V[0, :])

    for j in range(1, n_components):
        x, y = U[:, j], V[j, :]

        # extract positive and negative parts of column vectors
        x_p, y_p = np.maximum(x, 0), np.maximum(y, 0)
        x_n, y_n = np.abs(np.minimum(x, 0)), np.abs(np.minimum(y, 0))

        # and their norms
        x_p_nrm, y_p_nrm = norm(x_p), norm(y_p)
        x_n_nrm, y_n_nrm = norm(x_n), norm(y_n)

        m_p, m_n = x_p_nrm * y_p_nrm, x_n_nrm * y_n_nrm

        # choose update
        if m_p > m_n:
            u = x_p / x_p_nrm
            v = y_p / y_p_nrm
            sigma = m_p
        else:
            u = x_n / x_n_nrm
            v = y_n / y_n_nrm
            sigma = m_n

        lbd = np.sqrt(S[j] * sigma)
        W[:, j] = lbd * u
        H[j, :] = lbd * v

    W[W < eps] = 0
    H[H < eps] = 0

    if init == "nndsvd":
        pass
    elif init == "nndsvda":
        avg = X.mean()
        W[W == 0] = avg
        H[H == 0] = avg
    elif init == "nndsvdar":
        rng = check_random_state(random_state)
        avg = X.mean()
        W[W == 0] = abs(avg * rng.randn(len(W[W == 0])) / 100)
        H[H == 0] = abs(avg * rng.randn(len(H[H == 0])) / 100)
    else:
        raise ValueError(
            'Invalid init parameter: got %r instead of one of %r' %
            (init, (None, 'random', 'nndsvd', 'nndsvda', 'nndsvdar')))
    A = H.copy()
    B = np.ones((n_components, n_features))
    return W, H, A, B


def _update_coordinate_descent(X, W, Ht, l1_reg, l2_reg, shuffle,
                               random_state):
    """Helper function for _fit_coordinate_descent

    Update W to minimize the objective function, iterating once over all
    coordinates. By symmetry, to update H, one can call
    _update_coordinate_descent(X.T, Ht, W, ...)

    """
    n_components = Ht.shape[1]

    HHt = np.dot(Ht.T, Ht)
    XHt = safe_sparse_dot(X, Ht)

    # L2 regularization corresponds to increase of the diagonal of HHt
    if l2_reg != 0.:
        # adds l2_reg only on the diagonal
        HHt.flat[::n_components + 1] += l2_reg
    # L1 regularization corresponds to decrease of each element of XHt
    if l1_reg != 0.:
        XHt -= l1_reg

    if shuffle:
        permutation = random_state.permutation(n_components)
    else:
        permutation = np.arange(n_components)
    # The following seems to be required on 64-bit Windows w/ Python 3.5.
    permutation = np.asarray(permutation, dtype=np.intp)
    return _update_cdnmf_fast(W, HHt, XHt, permutation)


def _fit_coordinate_descent(X, W, H, tol=1e-4, max_iter=200, l1_reg_W=0,
                            l1_reg_H=0, l2_reg_W=0, l2_reg_H=0, update_H=True,
                            verbose=0, shuffle=False, random_state=None):
    """Compute Non-negative Matrix Factorization (NMF) with Coordinate Descent

    The objective function is minimized with an alternating minimization of W
    and H. Each minimization is done with a cyclic (up to a permutation of the
    features) Coordinate Descent.

    Parameters
    ----------
    X : array-like, shape (n_samples, n_features)
        Constant matrix.

    W : array-like, shape (n_samples, n_components)
        Initial guess for the solution.

    H : array-like, shape (n_components, n_features)
        Initial guess for the solution.

    tol : float, default: 1e-4
        Tolerance of the stopping condition.

    max_iter : integer, default: 200
        Maximum number of iterations before timing out.

    l1_reg_W : double, default: 0.
        L1 regularization parameter for W.

    l1_reg_H : double, default: 0.
        L1 regularization parameter for H.

    l2_reg_W : double, default: 0.
        L2 regularization parameter for W.

    l2_reg_H : double, default: 0.
        L2 regularization parameter for H.

    update_H : boolean, default: True
        Set to True, both W and H will be estimated from initial guesses.
        Set to False, only W will be estimated.

    verbose : integer, default: 0
        The verbosity level.

    shuffle : boolean, default: False
        If true, randomize the order of coordinates in the CD solver.

    random_state : int, RandomState instance, default=None
        Used to randomize the coordinates in the CD solver, when
        ``shuffle`` is set to ``True``. Pass an int for reproducible
        results across multiple function calls.
        See :term:`Glossary <random_state>`.

    Returns
    -------
    W : array-like, shape (n_samples, n_components)
        Solution to the non-negative least squares problem.

    H : array-like, shape (n_components, n_features)
        Solution to the non-negative least squares problem.

    n_iter : int
        The number of iterations done by the algorithm.

    References
    ----------
    Cichocki, Andrzej, and Phan, Anh-Huy. "Fast local algorithms for
    large scale nonnegative matrix and tensor factorizations."
    IEICE transactions on fundamentals of electronics, communications and
    computer sciences 92.3: 708-721, 2009.
    """
    # so W and Ht are both in C order in memory
    Ht = check_array(H.T, order='C')
    X = check_array(X, accept_sparse='csr')

    rng = check_random_state(random_state)

    for n_iter in range(1, max_iter + 1):
        violation = 0.

        # Update W
        violation += _update_coordinate_descent(X, W, Ht, l1_reg_W,
                                                l2_reg_W, shuffle, rng)
        # Update H
        if update_H:
            violation += _update_coordinate_descent(X.T, Ht, W, l1_reg_H,
                                                    l2_reg_H, shuffle, rng)

        if n_iter == 1:
            violation_init = violation

        if violation_init == 0:
            break

        if verbose:
            print("violation:", violation / violation_init)

        if violation / violation_init <= tol:
            if verbose:
                print("Converged at iteration", n_iter + 1)
            break

    return W, Ht.T, n_iter


def _multiplicative_update_w(X, W, H, beta_loss, l1_reg_W, l2_reg_W, gamma,
                             H_sum=None, HHt=None, XHt=None, update_H=True):
    """update W in Multiplicative Update NMF"""
    if beta_loss == 2:
        # Numerator
        if XHt is None:
            XHt = safe_sparse_dot(X, H.T)
        if update_H:
            # avoid a copy of XHt, which will be re-computed (update_H=True)
            numerator = XHt
        else:
            # preserve the XHt, which is not re-computed (update_H=False)
            numerator = XHt.copy()

        # Denominator
        if HHt is None:
            HHt = np.dot(H, H.T)
        denominator = np.dot(W, HHt)

    else:
        # Numerator
        # if X is sparse, compute WH only where X is non zero
        WH_safe_X = _special_sparse_dot(W, H, X)
        if sp.issparse(X):
            WH_safe_X_data = WH_safe_X.data
            X_data = X.data
        else:
            WH_safe_X_data = WH_safe_X
            X_data = X
            # copy used in the Denominator
            WH = WH_safe_X.copy()
            if beta_loss - 1. < 0:
                WH[WH == 0] = EPSILON

        # to avoid taking a negative power of zero
        if beta_loss - 2. < 0:
            WH_safe_X_data[WH_safe_X_data == 0] = EPSILON

        if beta_loss == 1:
            np.divide(X_data, WH_safe_X_data, out=WH_safe_X_data,
                      where=(WH_safe_X_data != 0))
        elif beta_loss == 0:
            # speeds up computation time
            # refer to /numpy/numpy/issues/9363
            WH_safe_X_data **= -1
            WH_safe_X_data **= 2
            # element-wise multiplication
            WH_safe_X_data *= X_data
        else:
            WH_safe_X_data **= beta_loss - 2
            # element-wise multiplication
            WH_safe_X_data *= X_data

        # here numerator = dot(X * (dot(W, H) ** (beta_loss - 2)), H.T)
        numerator = safe_sparse_dot(WH_safe_X, H.T)

        # Denominator
        if beta_loss == 1:
            if H_sum is None:
                H_sum = np.sum(H, axis=1)  # shape(n_components, )
            denominator = H_sum[np.newaxis, :]

        else:
            # computation of WHHt = dot(dot(W, H) ** beta_loss - 1, H.T)
            if sp.issparse(X):
                # memory efficient computation
                # (compute row by row, avoiding the dense matrix WH)
                WHHt = np.empty(W.shape)
                for i in range(X.shape[0]):
                    WHi = np.dot(W[i, :], H)
                    if beta_loss - 1 < 0:
                        WHi[WHi == 0] = EPSILON
                    WHi **= beta_loss - 1
                    WHHt[i, :] = np.dot(WHi, H.T)
            else:
                WH **= beta_loss - 1
                WHHt = np.dot(WH, H.T)
            denominator = WHHt

    # Add L1 and L2 regularization
    if l1_reg_W > 0:
        denominator += l1_reg_W
    if l2_reg_W > 0:
        denominator = denominator + l2_reg_W * W
    denominator[denominator == 0] = EPSILON

    numerator /= denominator
    delta_W = numerator

    # gamma is in ]0, 1]
    if gamma != 1:
        delta_W **= gamma

    return delta_W, H_sum, HHt, XHt


def _multiplicative_update_h(X, W, H, A, B,
                             beta_loss, l1_reg_H, l2_reg_H, gamma,
                             n_iter):
    """update H in Multiplicative Update NMF"""
    if beta_loss == 2:
        numerator = safe_sparse_dot(W.T, X)
        denominator = np.dot(np.dot(W.T, W), H)

    else:
        # Numerator
        WH_safe_X = _special_sparse_dot(W, H, X)
        if sp.issparse(X):
            WH_safe_X_data = WH_safe_X.data
            X_data = X.data
        else:
            WH_safe_X_data = WH_safe_X
            X_data = X
            # copy used in the Denominator
            WH = WH_safe_X.copy()
            if beta_loss - 1. < 0:
                WH[WH == 0] = EPSILON

        # to avoid division by zero
        if beta_loss - 2. < 0:
            WH_safe_X_data[WH_safe_X_data == 0] = EPSILON

        if beta_loss == 1:
            np.divide(X_data, WH_safe_X_data, out=WH_safe_X_data,
                      where=(WH_safe_X_data != 0))
        elif beta_loss == 0:
            # speeds up computation time
            # refer to /numpy/numpy/issues/9363
            WH_safe_X_data **= -1
            WH_safe_X_data **= 2
            # element-wise multiplication
            WH_safe_X_data *= X_data
        else:
            WH_safe_X_data **= beta_loss - 2
            # element-wise multiplication
            WH_safe_X_data *= X_data

        # here numerator = dot(W.T, (dot(W, H) ** (beta_loss - 2)) * X)
        numerator = safe_sparse_dot(W.T, WH_safe_X)

        # Denominator
        if beta_loss == 1:
            W_sum = np.sum(W, axis=0)  # shape(n_components, )
            W_sum[W_sum == 0] = 1.
            denominator = W_sum[:, np.newaxis]

        # beta_loss not in (1, 2)
        else:
            # computation of WtWH = dot(W.T, dot(W, H) ** beta_loss - 1)
            if sp.issparse(X):
                # memory efficient computation
                # (compute column by column, avoiding the dense matrix WH)
                WtWH = np.empty(H.shape)
                for i in range(X.shape[1]):
                    WHi = np.dot(W, H[:, i])
                    if beta_loss - 1 < 0:
                        WHi[WHi == 0] = EPSILON
                    WHi **= beta_loss - 1
                    WtWH[:, i] = np.dot(W.T, WHi)
            else:
                WH **= beta_loss - 1
                WtWH = np.dot(W.T, WH)
            denominator = WtWH

    # Add L1 and L2 regularization
    if l1_reg_H > 0:
        denominator += l1_reg_H
    if l2_reg_H > 0:
        denominator = denominator + l2_reg_H * H
    denominator[denominator == 0] = EPSILON

    # r = .1
    # rho = r ** (1 / n_iter)
    rho = .99
    A *= rho
    B *= rho
    A += numerator * H
    B += denominator
    H = np.divide(A, B)

    # gamma is in ]0, 1]
    if gamma != 1:
        delta_H **= gamma

    return H, A, B


def _fit_multiplicative_update(X, W, H, A, B, beta_loss='frobenius',
                               batch_size=1024,
                               max_iter=200, tol=1e-4,
                               l1_reg_W=0, l1_reg_H=0, l2_reg_W=0, l2_reg_H=0,
                               update_H=True, verbose=0):
    """Compute Non-negative Matrix Factorization with Multiplicative Update

    The objective function is _beta_divergence(X, WH) and is minimized with an
    alternating minimization of W and H. Each minimization is done with a
    Multiplicative Update.

    Parameters
    ----------
    X : array-like, shape (n_samples, n_features)
        Constant input matrix.

    W : array-like, shape (n_samples, n_components)
        Initial guess for the solution.

    H : array-like, shape (n_components, n_features)
        Initial guess for the solution.

    beta_loss : float or string, default 'frobenius'
        String must be in {'frobenius', 'kullback-leibler', 'itakura-saito'}.
        Beta divergence to be minimized, measuring the distance between X
        and the dot product WH. Note that values different from 'frobenius'
        (or 2) and 'kullback-leibler' (or 1) lead to significantly slower
        fits. Note that for beta_loss <= 0 (or 'itakura-saito'), the input
        matrix X cannot contain zeros.

    max_iter : integer, default: 200
        Number of iterations.

    tol : float, default: 1e-4
        Tolerance of the stopping condition.

    l1_reg_W : double, default: 0.
        L1 regularization parameter for W.

    l1_reg_H : double, default: 0.
        L1 regularization parameter for H.

    l2_reg_W : double, default: 0.
        L2 regularization parameter for W.

    l2_reg_H : double, default: 0.
        L2 regularization parameter for H.

    update_H : boolean, default: True
        Set to True, both W and H will be estimated from initial guesses.
        Set to False, only W will be estimated.

    verbose : integer, default: 0
        The verbosity level.

    Returns
    -------
    W : array, shape (n_samples, n_components)
        Solution to the non-negative least squares problem.

    H : array, shape (n_components, n_features)
        Solution to the non-negative least squares problem.

    n_iter : int
        The number of iterations done by the algorithm.

    References
    ----------
    Fevotte, C., & Idier, J. (2011). Algorithms for nonnegative matrix
    factorization with the beta-divergence. Neural Computation, 23(9).
    """
    start_time = time.time()

    beta_loss = _beta_loss_to_float(beta_loss)

    # gamma for Maximization-Minimization (MM) algorithm [Fevotte 2011]
    if beta_loss < 1:
        gamma = 1. / (2. - beta_loss)
    elif beta_loss > 2:
        gamma = 1. / (beta_loss - 1.)
    else:
        gamma = 1.
    n_samples = X.shape[0]
    # used for the convergence criterion
    error_at_init = _beta_divergence(X, W, H, beta_loss, square_root=True)
    previous_error = error_at_init

    H_sum, HHt, XHt = None, None, None

    n_iter_update_h_ = 1
    max_iter_update_w_ = 5

    for n_iter in range(1, max_iter + 1):
        # update W
        # H_sum, HHt and XHt are saved and reused if not update_H
        for i, slice in enumerate(gen_batches(n=n_samples,
                                              batch_size=batch_size)):

            for j in range(max_iter_update_w_):
                delta_W, H_sum, HHt, XHt = _multiplicative_update_w(
                    X[slice], W[slice], H, beta_loss, l1_reg_W, l2_reg_W,
                    gamma, H_sum, HHt, XHt, update_H)
                W[slice] *= delta_W

            # necessary for stability with beta_loss < 1
            if beta_loss < 1:
                W[slice][W[slice] < np.finfo(np.float64).eps] = 0.

            # update H
            if update_H:
                H, A, B = _multiplicative_update_h(X[slice], W[slice], H,
                                                   A, B,
                                                   beta_loss, l1_reg_H,
                                                   l2_reg_H, gamma,
                                                   n_iter_update_h_)
                n_iter_update_h_ += 1

                # These values will be recomputed since H changed
                H_sum, HHt, XHt = None, None, None

                # necessary for stability with beta_loss < 1
                if beta_loss <= 1:
                    H[H < np.finfo(np.float64).eps] = 0.

            # test convergence criterion every 10 iterations
            if tol > 0 and n_iter % 10 == 0:
                error = _beta_divergence(X, W, H, beta_loss,
                                         square_root=True)

                if verbose:
                    iter_time = time.time()
                    print("Epoch %02d reached after %.3f seconds, error: %f" %
                          (n_iter, iter_time - start_time, error))

                if (previous_error - error) / error_at_init < tol:
                    break
                previous_error = error

    # do not print if we have already printed in the convergence test
    if verbose and (tol == 0 or n_iter % 10 != 0):
        end_time = time.time()
        print("Epoch %02d reached after %.3f seconds." %
              (n_iter, end_time - start_time))

    return W, H, n_iter


def non_negative_factorization(X, W=None, H=None,  A=None, B=None,
                               n_components=None,
                               batch_size=1024,
                               init='warn', update_H=True, solver='cd',
                               beta_loss='frobenius', tol=1e-4,
                               max_iter=200, alpha=0., l1_ratio=0.,
                               regularization=None, random_state=None,
                               verbose=0, shuffle=False):
    r"""Compute Non-negative Matrix Factorization (NMF)

    Find two non-negative matrices (W, H) whose product approximates the non-
    negative matrix X. This factorization can be used for example for
    dimensionality reduction, source separation or topic extraction.

    The objective function is::

        0.5 * ||X - WH||_Fro^2
        + alpha * l1_ratio * ||vec(W)||_1
        + alpha * l1_ratio * ||vec(H)||_1
        + 0.5 * alpha * (1 - l1_ratio) * ||W||_Fro^2
        + 0.5 * alpha * (1 - l1_ratio) * ||H||_Fro^2

    Where::

        ||A||_Fro^2 = \sum_{i,j} A_{ij}^2 (Frobenius norm)
        ||vec(A)||_1 = \sum_{i,j} abs(A_{ij}) (Elementwise L1 norm)

    For multiplicative-update ('mu') solver, the Frobenius norm
    (0.5 * ||X - WH||_Fro^2) can be changed into another beta-divergence loss,
    by changing the beta_loss parameter.

    The objective function is minimized with an alternating minimization of W
    and H. If H is given and update_H=False, it solves for W only.

    Parameters
    ----------
    X : array-like, shape (n_samples, n_features)
        Constant matrix.

    W : array-like, shape (n_samples, n_components)
        If init='custom', it is used as initial guess for the solution.

    H : array-like, shape (n_components, n_features)
        If init='custom', it is used as initial guess for the solution.
        If update_H=False, it is used as a constant, to solve for W only.

    n_components : integer
        Number of components, if n_components is not set all features
        are kept.

    init : None | 'random' | 'nndsvd' | 'nndsvda' | 'nndsvdar' | 'custom'
        Method used to initialize the procedure.
        Default: None.

        Valid options:

        - None: 'nndsvd' if n_components < n_features, otherwise 'random'.

        - 'random': non-negative random matrices, scaled with:
            sqrt(X.mean() / n_components)

        - 'nndsvd': Nonnegative Double Singular Value Decomposition (NNDSVD)
            initialization (better for sparseness)

        - 'nndsvda': NNDSVD with zeros filled with the average of X
            (better when sparsity is not desired)

        - 'nndsvdar': NNDSVD with zeros filled with small random values
            (generally faster, less accurate alternative to NNDSVDa
            for when sparsity is not desired)

        - 'custom': use custom matrices W and H

        .. versionchanged:: 0.23
            The default value of `init` changed from 'random' to None in 0.23.

    update_H : boolean, default: True
        Set to True, both W and H will be estimated from initial guesses.
        Set to False, only W will be estimated.

    solver : 'cd' | 'mu'
        Numerical solver to use:

        - 'cd' is a Coordinate Descent solver that uses Fast Hierarchical
            Alternating Least Squares (Fast HALS).

        - 'mu' is a Multiplicative Update solver.

        .. versionadded:: 0.17
           Coordinate Descent solver.

        .. versionadded:: 0.19
           Multiplicative Update solver.

    beta_loss : float or string, default 'frobenius'
        String must be in {'frobenius', 'kullback-leibler', 'itakura-saito'}.
        Beta divergence to be minimized, measuring the distance between X
        and the dot product WH. Note that values different from 'frobenius'
        (or 2) and 'kullback-leibler' (or 1) lead to significantly slower
        fits. Note that for beta_loss <= 0 (or 'itakura-saito'), the input
        matrix X cannot contain zeros. Used only in 'mu' solver.

        .. versionadded:: 0.19

    tol : float, default: 1e-4
        Tolerance of the stopping condition.

    max_iter : integer, default: 200
        Maximum number of iterations before timing out.

    alpha : double, default: 0.
        Constant that multiplies the regularization terms.

    l1_ratio : double, default: 0.
        The regularization mixing parameter, with 0 <= l1_ratio <= 1.
        For l1_ratio = 0 the penalty is an elementwise L2 penalty
        (aka Frobenius Norm).
        For l1_ratio = 1 it is an elementwise L1 penalty.
        For 0 < l1_ratio < 1, the penalty is a combination of L1 and L2.

    regularization : 'both' | 'components' | 'transformation' | None
        Select whether the regularization affects the components (H), the
        transformation (W), both or none of them.

    random_state : int, RandomState instance, default=None
        Used for NMF initialisation (when ``init`` == 'nndsvdar' or
        'random'), and in Coordinate Descent. Pass an int for reproducible
        results across multiple function calls.
        See :term:`Glossary <random_state>`.

    verbose : integer, default: 0
        The verbosity level.

    shuffle : boolean, default: False
        If true, randomize the order of coordinates in the CD solver.

    Returns
    -------
    W : array-like, shape (n_samples, n_components)
        Solution to the non-negative least squares problem.

    H : array-like, shape (n_components, n_features)
        Solution to the non-negative least squares problem.

    n_iter : int
        Actual number of iterations.

    Examples
    --------
    >>> import numpy as np
    >>> X = np.array([[1,1], [2, 1], [3, 1.2], [4, 1], [5, 0.8], [6, 1]])
    >>> from sklearn.decomposition import non_negative_factorization
    >>> W, H, n_iter = non_negative_factorization(X, n_components=2,
    ... init='random', random_state=0)

    References
    ----------
    Cichocki, Andrzej, and P. H. A. N. Anh-Huy. "Fast local algorithms for
    large scale nonnegative matrix and tensor factorizations."
    IEICE transactions on fundamentals of electronics, communications and
    computer sciences 92.3: 708-721, 2009.

    Fevotte, C., & Idier, J. (2011). Algorithms for nonnegative matrix
    factorization with the beta-divergence. Neural Computation, 23(9).
    """
    X = check_array(X, accept_sparse=('csr', 'csc'),
                    dtype=[np.float64, np.float32])
    check_non_negative(X, "NMF (input X)")
    beta_loss = _check_string_param(solver, regularization, beta_loss, init)

    if X.min() == 0 and beta_loss <= 0:
        raise ValueError("When beta_loss <= 0 and X contains zeros, "
                         "the solver may diverge. Please add small values to "
                         "X, or use a positive beta_loss.")

    n_samples, n_features = X.shape
    if n_components is None:
        n_components = n_features

    if not isinstance(n_components, numbers.Integral) or n_components <= 0:
        raise ValueError("Number of components must be a positive integer;"
                         " got (n_components=%r)" % n_components)
    if not isinstance(max_iter, numbers.Integral) or max_iter < 0:
        raise ValueError("Maximum number of iterations must be a positive "
                         "integer; got (max_iter=%r)" % max_iter)
    if not isinstance(tol, numbers.Number) or tol < 0:
        raise ValueError("Tolerance for stopping criteria must be "
                         "positive; got (tol=%r)" % tol)

    # check W and H, or initialize them
    if init == 'custom' and update_H:
        _check_init(H, (n_components, n_features), "NMF (input H)")
        _check_init(A, (n_components, n_features), "NMF (input A)")
        _check_init(B, (n_components, n_features), "NMF (input B)")
        _check_init(W, (n_samples, n_components), "NMF (input W)")
        if H.dtype != X.dtype or W.dtype != X.dtype:
            raise TypeError("H and W should have the same dtype as X. Got "
                            "H.dtype = {} and W.dtype = {}."
                            .format(H.dtype, W.dtype))
    elif not update_H:
        _check_init(H, (n_components, n_features), "NMF (input H)")
        if H.dtype != X.dtype:
            raise TypeError("H should have the same dtype as X. Got H.dtype = "
                            "{}.".format(H.dtype))
        # 'mu' solver should not be initialized by zeros
        if solver == 'mu':
            avg = np.sqrt(X.mean() / n_components)
            W = np.full((n_samples, n_components), avg, dtype=X.dtype)
        else:
            W = np.zeros((n_samples, n_components), dtype=X.dtype)
        A = None
        B = None
    else:
        W, H, A, B = _initialize_nmf(X, n_components, init=init,
                                     random_state=random_state)

    l1_reg_W, l1_reg_H, l2_reg_W, l2_reg_H = _compute_regularization(
        alpha, l1_ratio, regularization)

    if solver == 'cd':
        W, H, n_iter = _fit_coordinate_descent(X, W, H, tol, max_iter,
                                               l1_reg_W, l1_reg_H,
                                               l2_reg_W, l2_reg_H,
                                               update_H=update_H,
                                               verbose=verbose,
                                               shuffle=shuffle,
                                               random_state=random_state)
    elif solver == 'mu':
        W, H, n_iter = _fit_multiplicative_update(X, W, H, A, B, beta_loss,
                                                  batch_size, max_iter,
                                                  tol, l1_reg_W, l1_reg_H,
                                                  l2_reg_W, l2_reg_H, update_H,
                                                  verbose)

    else:
        raise ValueError("Invalid solver parameter '%s'." % solver)

    if n_iter == max_iter and tol > 0:
        warnings.warn("Maximum number of iterations %d reached. Increase it to"
                      " improve convergence." % max_iter, ConvergenceWarning)

    return W, H, A, B, n_iter


class NMF(TransformerMixin, BaseEstimator):
    r"""Non-Negative Matrix Factorization (NMF)

    Find two non-negative matrices (W, H) whose product approximates the non-
    negative matrix X. This factorization can be used for example for
    dimensionality reduction, source separation or topic extraction.

    The objective function is::

        0.5 * ||X - WH||_Fro^2
        + alpha * l1_ratio * ||vec(W)||_1
        + alpha * l1_ratio * ||vec(H)||_1
        + 0.5 * alpha * (1 - l1_ratio) * ||W||_Fro^2
        + 0.5 * alpha * (1 - l1_ratio) * ||H||_Fro^2

    Where::

        ||A||_Fro^2 = \sum_{i,j} A_{ij}^2 (Frobenius norm)
        ||vec(A)||_1 = \sum_{i,j} abs(A_{ij}) (Elementwise L1 norm)

    For multiplicative-update ('mu') solver, the Frobenius norm
    (0.5 * ||X - WH||_Fro^2) can be changed into another beta-divergence loss,
    by changing the beta_loss parameter.

    The objective function is minimized with an alternating minimization of W
    and H.

    Read more in the :ref:`User Guide <NMF>`.

    Parameters
    ----------
    n_components : int or None
        Number of components, if n_components is not set all features
        are kept.

    init : None | 'random' | 'nndsvd' |  'nndsvda' | 'nndsvdar' | 'custom'
        Method used to initialize the procedure.
        Default: None.
        Valid options:

        - None: 'nndsvd' if n_components <= min(n_samples, n_features),
            otherwise random.

        - 'random': non-negative random matrices, scaled with:
            sqrt(X.mean() / n_components)

        - 'nndsvd': Nonnegative Double Singular Value Decomposition (NNDSVD)
            initialization (better for sparseness)

        - 'nndsvda': NNDSVD with zeros filled with the average of X
            (better when sparsity is not desired)

        - 'nndsvdar': NNDSVD with zeros filled with small random values
            (generally faster, less accurate alternative to NNDSVDa
            for when sparsity is not desired)

        - 'custom': use custom matrices W and H

    solver : 'cd' | 'mu'
        Numerical solver to use:
        'cd' is a Coordinate Descent solver.
        'mu' is a Multiplicative Update solver.

        .. versionadded:: 0.17
           Coordinate Descent solver.

        .. versionadded:: 0.19
           Multiplicative Update solver.

    beta_loss : float or string, default 'frobenius'
        String must be in {'frobenius', 'kullback-leibler', 'itakura-saito'}.
        Beta divergence to be minimized, measuring the distance between X
        and the dot product WH. Note that values different from 'frobenius'
        (or 2) and 'kullback-leibler' (or 1) lead to significantly slower
        fits. Note that for beta_loss <= 0 (or 'itakura-saito'), the input
        matrix X cannot contain zeros. Used only in 'mu' solver.

        .. versionadded:: 0.19

    tol : float, default: 1e-4
        Tolerance of the stopping condition.

    max_iter : integer, default: 200
        Maximum number of iterations before timing out.

    random_state : int, RandomState instance, default=None
        Used for initialisation (when ``init`` == 'nndsvdar' or
        'random'), and in Coordinate Descent. Pass an int for reproducible
        results across multiple function calls.
        See :term:`Glossary <random_state>`.

    alpha : double, default: 0.
        Constant that multiplies the regularization terms. Set it to zero to
        have no regularization.

        .. versionadded:: 0.17
           *alpha* used in the Coordinate Descent solver.

    l1_ratio : double, default: 0.
        The regularization mixing parameter, with 0 <= l1_ratio <= 1.
        For l1_ratio = 0 the penalty is an elementwise L2 penalty
        (aka Frobenius Norm).
        For l1_ratio = 1 it is an elementwise L1 penalty.
        For 0 < l1_ratio < 1, the penalty is a combination of L1 and L2.

        .. versionadded:: 0.17
           Regularization parameter *l1_ratio* used in the Coordinate Descent
           solver.

    verbose : bool, default=False
        Whether to be verbose.

    shuffle : boolean, default: False
        If true, randomize the order of coordinates in the CD solver.

        .. versionadded:: 0.17
           *shuffle* parameter used in the Coordinate Descent solver.

    Attributes
    ----------
    components_ : array, [n_components, n_features]
        Factorization matrix, sometimes called 'dictionary'.

    n_components_ : integer
        The number of components. It is same as the `n_components` parameter
        if it was given. Otherwise, it will be same as the number of
        features.

    reconstruction_err_ : number
        Frobenius norm of the matrix difference, or beta-divergence, between
        the training data ``X`` and the reconstructed data ``WH`` from
        the fitted model.

    n_iter_ : int
        Actual number of iterations.

    Examples
    --------
    >>> import numpy as np
    >>> X = np.array([[1, 1], [2, 1], [3, 1.2], [4, 1], [5, 0.8], [6, 1]])
    >>> from sklearn.decomposition import NMF
    >>> model = NMF(n_components=2, init='random', random_state=0)
    >>> W = model.fit_transform(X)
    >>> H = model.components_

    References
    ----------
    Cichocki, Andrzej, and P. H. A. N. Anh-Huy. "Fast local algorithms for
    large scale nonnegative matrix and tensor factorizations."
    IEICE transactions on fundamentals of electronics, communications and
    computer sciences 92.3: 708-721, 2009.

    Fevotte, C., & Idier, J. (2011). Algorithms for nonnegative matrix
    factorization with the beta-divergence. Neural Computation, 23(9).
    """
<<<<<<< HEAD

    def __init__(self, n_components=None, init=None, solver='cd',
                 batch_size=1024,
=======
    @_deprecate_positional_args
    def __init__(self, n_components=None, *, init=None, solver='cd',
>>>>>>> 37776a05
                 beta_loss='frobenius', tol=1e-4, max_iter=200,
                 random_state=None, alpha=0., l1_ratio=0., verbose=0,
                 shuffle=False):
        self.n_components = n_components
        self.init = init
        self.solver = solver
        self.batch_size = batch_size
        self.beta_loss = beta_loss
        self.tol = tol
        self.max_iter = max_iter
        self.random_state = random_state
        self.alpha = alpha
        self.l1_ratio = l1_ratio
        self.verbose = verbose
        self.shuffle = shuffle

    def _more_tags(self):
        return {'requires_positive_X': True}

    def fit_transform(self, X, y=None, W=None, H=None):
        """Learn a NMF model for the data X and returns the transformed data.

        This is more efficient than calling fit followed by transform.

        Parameters
        ----------
        X : {array-like, sparse matrix}, shape (n_samples, n_features)
            Data matrix to be decomposed

        y : Ignored

        W : array-like, shape (n_samples, n_components)
            If init='custom', it is used as initial guess for the solution.

        H : array-like, shape (n_components, n_features)
            If init='custom', it is used as initial guess for the solution.

        Returns
        -------
        W : array, shape (n_samples, n_components)
            Transformed data.
        """
        X = self._validate_data(X, accept_sparse=('csr', 'csc'),
                                dtype=[np.float64, np.float32])

        W, H, A, B, n_iter_ = non_negative_factorization(
            X=X, W=W, H=H, A=None, B=None, n_components=self.n_components,
            batch_size=self.batch_size, init=self.init,
            update_H=True, solver=self.solver, beta_loss=self.beta_loss,
            tol=0, max_iter=1, alpha=self.alpha,
            l1_ratio=self.l1_ratio, regularization='both',
            random_state=self.random_state, verbose=self.verbose,
            shuffle=self.shuffle)
        # TODO internal iters for W
        self.reconstruction_err_ = _beta_divergence(X, W, H, self.beta_loss,
                                                    square_root=True)

        self.n_components_ = H.shape[0]
        self.components_ = H
        self.components_numerator_ = A
        self.components_denominator_ = B
        self.n_iter_ = n_iter_

        return W

    def fit(self, X, y=None, **params):
        """Learn a NMF model for the data X.

        Parameters
        ----------
        X : {array-like, sparse matrix}, shape (n_samples, n_features)
            Data matrix to be decomposed

        y : Ignored

        Returns
        -------
        self
        """
        self.fit_transform(X, **params)
        return self

    def partial_fit(self, X, y=None, **params):
        if hasattr(self, 'components_'):
            W = np.ones((X.shape[0], self.n_components))
            W *= np.maximum(1e-6, X.sum(axis=1).A)
            W /= W.sum(axis=1, keepdims=True)
            W, H, A, B, n_iter_ = non_negative_factorization(
                X=X, W=W, H=self.components_,
                A=self.components_numerator_, B=self.components_denominator_,
                n_components=self.n_components,
                batch_size=self.batch_size, init='custom',
                update_H=True, solver=self.solver, beta_loss=self.beta_loss,
                tol=0, max_iter=1, alpha=self.alpha,
                l1_ratio=self.l1_ratio, regularization='both',
                random_state=self.random_state, verbose=self.verbose,
                shuffle=self.shuffle)

            # probably not necessary to compute at each time
            # self.reconstruction_err_ = _beta_divergence(X, W, H,
            #                                             self.beta_loss,
            #                                             square_root=True)

            self.n_components_ = H.shape[0]
            self.components_ = H
            self.components_numerator_ = A
            self.components_denominator_ = B
            self.n_iter_ = n_iter_

        else:
            self.fit_transform(X, **params)

        return self

    def transform(self, X):
        """Transform the data X according to the fitted NMF model

        Parameters
        ----------
        X : {array-like, sparse matrix}, shape (n_samples, n_features)
            Data matrix to be transformed by the model

        Returns
        -------
        W : array, shape (n_samples, n_components)
            Transformed data
        """
        check_is_fitted(self)

        W, _, _, _, n_iter_ = non_negative_factorization(
            X=X, W=None, H=self.components_, A=None, B=None,
            n_components=self.n_components_,
            batch_size=self.batch_size,
            init=self.init, update_H=False, solver=self.solver,
            beta_loss=self.beta_loss, tol=self.tol, max_iter=self.max_iter,
            alpha=self.alpha, l1_ratio=self.l1_ratio, regularization='both',
            random_state=self.random_state, verbose=self.verbose,
            shuffle=self.shuffle)

        return W

    def inverse_transform(self, W):
        """Transform data back to its original space.

        Parameters
        ----------
        W : {array-like, sparse matrix}, shape (n_samples, n_components)
            Transformed data matrix

        Returns
        -------
        X : {array-like, sparse matrix}, shape (n_samples, n_features)
            Data matrix of original shape

        .. versionadded:: 0.18
        """
        check_is_fitted(self)
        return np.dot(W, self.components_)<|MERGE_RESOLUTION|>--- conflicted
+++ resolved
@@ -1270,14 +1270,10 @@
     Fevotte, C., & Idier, J. (2011). Algorithms for nonnegative matrix
     factorization with the beta-divergence. Neural Computation, 23(9).
     """
-<<<<<<< HEAD
-
+
+    @_deprecate_positional_args
     def __init__(self, n_components=None, init=None, solver='cd',
                  batch_size=1024,
-=======
-    @_deprecate_positional_args
-    def __init__(self, n_components=None, *, init=None, solver='cd',
->>>>>>> 37776a05
                  beta_loss='frobenius', tol=1e-4, max_iter=200,
                  random_state=None, alpha=0., l1_ratio=0., verbose=0,
                  shuffle=False):
