--- conflicted
+++ resolved
@@ -1543,18 +1543,11 @@
         Parameters
         ----------
         X : {array-like, sparse matrix} of shape (n_samples, n_features)
-<<<<<<< HEAD
-            Data matrix to be decomposed.
-
-        y : Ignored
-            Not used, present here for API consistency by convention.
-=======
             Training vector, where `n_samples` is the number of samples
             and `n_features` is the number of features.
 
         y : Ignored
             Not used, present for API consistency by convention.
->>>>>>> 90e04a5f
 
         W : array-like of shape (n_samples, n_components)
             If init='custom', it is used as initial guess for the solution.
@@ -1694,19 +1687,6 @@
         Parameters
         ----------
         X : {array-like, sparse matrix} of shape (n_samples, n_features)
-<<<<<<< HEAD
-            Data matrix to be decomposed.
-
-        y : Ignored
-            Not used, present here for API consistency by convention.
-
-        **params : dict
-            Additional fit parameters.
-
-        Returns
-        -------
-        self
-=======
             Training vector, where `n_samples` is the number of samples
             and `n_features` is the number of features.
 
@@ -1720,7 +1700,6 @@
         Returns
         -------
         self : object
->>>>>>> 90e04a5f
             Returns the instance itself.
         """
         self.fit_transform(X, **params)
@@ -1763,18 +1742,16 @@
         Returns
         -------
         X : {ndarray, sparse matrix} of shape (n_samples, n_features)
-<<<<<<< HEAD
-            Data matrix of original shape.
-
-            .. versionadded:: 0.18
-=======
             Returns a data matrix of the original shape.
->>>>>>> 90e04a5f
         """
         check_is_fitted(self)
         return np.dot(W, self.components_)
 
-<<<<<<< HEAD
+    @property
+    def _n_features_out(self):
+        """Number of transformed output features."""
+        return self.components_.shape[0]
+
 
 class MiniBatchNMF(NMF):
     """Mini-Batch Non-Negative Matrix Factorization (NMF).
@@ -2480,10 +2457,4 @@
         self.components_ = H
         self.n_steps_ += 1
 
-        return self
-=======
-    @property
-    def _n_features_out(self):
-        """Number of transformed output features."""
-        return self.components_.shape[0]
->>>>>>> 90e04a5f
+        return self