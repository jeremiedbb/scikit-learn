""" Dictionary learning.
"""
# Author: Vlad Niculae, Gael Varoquaux, Alexandre Gramfort
# License: BSD 3 clause

import time
import sys
import itertools
from numbers import Integral, Real
import warnings

from math import ceil

import numpy as np
from scipy import linalg
from joblib import effective_n_jobs

from ..base import BaseEstimator, TransformerMixin, ClassNamePrefixFeaturesOutMixin
from ..utils import check_array, check_random_state, gen_even_slices, gen_batches
from ..utils._mask import _get_mask
from ..utils._param_validation import Hidden, Interval, StrOptions
from ..utils._param_validation import validate_params
from ..utils.extmath import randomized_svd, row_norms, svd_flip
from ..utils.validation import check_is_fitted
from ..utils.parallel import delayed, Parallel
from ..linear_model import Lasso, orthogonal_mp_gram, LassoLars, Lars


def _check_positive_coding(method, positive):
    if positive and method in ["omp", "lars"]:
        raise ValueError(
            "Positive constraint not supported for '{}' coding method.".format(method)
        )


def _sparse_encode_precomputed(
    X,
    dictionary,
    *,
    gram=None,
    cov=None,
    algorithm="lasso_lars",
    regularization=None,
    copy_cov=True,
    init=None,
    max_iter=1000,
    verbose=0,
    positive=False,
):
    """Generic sparse coding with precomputed Gram and/or covariance matrices.

    Each row of the result is the solution to a Lasso problem.

    Parameters
    ----------
    X : ndarray of shape (n_samples, n_features)
        Data matrix.

    dictionary : ndarray of shape (n_components, n_features)
        The dictionary matrix against which to solve the sparse coding of
        the data. Some of the algorithms assume normalized rows.

    gram : ndarray of shape (n_components, n_components), default=None
        Precomputed Gram matrix, `dictionary * dictionary'`
        gram can be `None` if method is 'threshold'.

    cov : ndarray of shape (n_components, n_samples), default=None
        Precomputed covariance, `dictionary * X'`.

    algorithm : {'lasso_lars', 'lasso_cd', 'lars', 'omp', 'threshold'}, \
            default='lasso_lars'
        The algorithm used:

        * `'lars'`: uses the least angle regression method
          (`linear_model.lars_path`);
        * `'lasso_lars'`: uses Lars to compute the Lasso solution;
        * `'lasso_cd'`: uses the coordinate descent method to compute the
          Lasso solution (`linear_model.Lasso`). lasso_lars will be faster if
          the estimated components are sparse;
        * `'omp'`: uses orthogonal matching pursuit to estimate the sparse
          solution;
        * `'threshold'`: squashes to zero all coefficients less than
          regularization from the projection `dictionary * data'`.

    regularization : int or float, default=None
        The regularization parameter. It corresponds to alpha when
        algorithm is `'lasso_lars'`, `'lasso_cd'` or `'threshold'`.
        Otherwise it corresponds to `n_nonzero_coefs`.

    init : ndarray of shape (n_samples, n_components), default=None
        Initialization value of the sparse code. Only used if
        `algorithm='lasso_cd'`.

    max_iter : int, default=1000
        Maximum number of iterations to perform if `algorithm='lasso_cd'` or
        `'lasso_lars'`.

    copy_cov : bool, default=True
        Whether to copy the precomputed covariance matrix; if `False`, it may
        be overwritten.

    verbose : int, default=0
        Controls the verbosity; the higher, the more messages.

    positive: bool, default=False
        Whether to enforce a positivity constraint on the sparse code.

        .. versionadded:: 0.20

    Returns
    -------
    code : ndarray of shape (n_components, n_features)
        The sparse codes.
    """
    n_samples, n_features = X.shape
    n_components = dictionary.shape[0]

    if algorithm == "lasso_lars":
        alpha = float(regularization) / n_features  # account for scaling
        try:
            err_mgt = np.seterr(all="ignore")

            # Not passing in verbose=max(0, verbose-1) because Lars.fit already
            # corrects the verbosity level.
            lasso_lars = LassoLars(
                alpha=alpha,
                fit_intercept=False,
                verbose=verbose,
                precompute=gram,
                fit_path=False,
                positive=positive,
                max_iter=max_iter,
            )
            lasso_lars.fit(dictionary.T, X.T, Xy=cov)
            new_code = lasso_lars.coef_
        finally:
            np.seterr(**err_mgt)

    elif algorithm == "lasso_cd":
        alpha = float(regularization) / n_features  # account for scaling

        # TODO: Make verbosity argument for Lasso?
        # sklearn.linear_model.coordinate_descent.enet_path has a verbosity
        # argument that we could pass in from Lasso.
        clf = Lasso(
            alpha=alpha,
            fit_intercept=False,
            precompute=gram,
            max_iter=max_iter,
            warm_start=True,
            positive=positive,
        )

        if init is not None:
            # In some workflows using coordinate descent algorithms:
            #  - users might provide NumPy arrays with read-only buffers
            #  - `joblib` might memmap arrays making their buffer read-only
            # TODO: move this handling (which is currently too broad)
            # closer to the actual private function which need buffers to be writable.
            if not init.flags["WRITEABLE"]:
                init = np.array(init)
            clf.coef_ = init

        clf.fit(dictionary.T, X.T, check_input=False)
        new_code = clf.coef_

    elif algorithm == "lars":
        try:
            err_mgt = np.seterr(all="ignore")

            # Not passing in verbose=max(0, verbose-1) because Lars.fit already
            # corrects the verbosity level.
            lars = Lars(
                fit_intercept=False,
                verbose=verbose,
                precompute=gram,
                n_nonzero_coefs=int(regularization),
                fit_path=False,
            )
            lars.fit(dictionary.T, X.T, Xy=cov)
            new_code = lars.coef_
        finally:
            np.seterr(**err_mgt)

    elif algorithm == "threshold":
        new_code = (np.sign(cov) * np.maximum(np.abs(cov) - regularization, 0)).T
        if positive:
            np.clip(new_code, 0, None, out=new_code)

    elif algorithm == "omp":
        new_code = orthogonal_mp_gram(
            Gram=gram,
            Xy=cov,
            n_nonzero_coefs=int(regularization),
            tol=None,
            norms_squared=row_norms(X, squared=True),
            copy_Xy=copy_cov,
        ).T

    return new_code.reshape(n_samples, n_components)


@validate_params(
    {
        "X": ["array-like"],
        "dictionary": ["array-like"],
        "gram": ["array-like", None],
        "cov": ["array-like", None],
        "algorithm": [
            StrOptions({"lasso_lars", "lasso_cd", "lars", "omp", "threshold"})
        ],
        "n_nonzero_coefs": [Interval(Integral, 1, None, closed="left"), None],
        "alpha": [Interval(Real, 0, None, closed="left"), None],
        "copy_cov": ["boolean"],
        "init": ["array-like", None],
        "max_iter": [Interval(Integral, 0, None, closed="left")],
        "n_jobs": [Integral, None],
        "check_input": ["boolean"],
        "verbose": ["verbose"],
        "positive": ["boolean"],
    }
)
# XXX : could be moved to the linear_model module
def sparse_encode(
    X,
    dictionary,
    *,
    observed_mask=None,
    gram=None,
    cov=None,
    algorithm="lasso_lars",
    n_nonzero_coefs=None,
    alpha=None,
    copy_cov=True,
    init=None,
    max_iter=1000,
    n_jobs=None,
    check_input=True,
    verbose=0,
    positive=False,
):
    """Sparse coding.

    Each row of the result is the solution to a sparse coding problem.
    The goal is to find a sparse array `code` such that::

        X ~= code * dictionary

    Read more in the :ref:`User Guide <SparseCoder>`.

    Parameters
    ----------
    X : array-like of shape (n_samples, n_features)
        Data matrix.

    dictionary : array-like of shape (n_components, n_features)
        The dictionary matrix against which to solve the sparse coding of
        the data. Some of the algorithms assume normalized rows for meaningful
        output.

    gram : array-like of shape (n_components, n_components), default=None
        Precomputed Gram matrix, `dictionary * dictionary'`.

    cov : array-like of shape (n_components, n_samples), default=None
        Precomputed covariance, `dictionary' * X`.

    algorithm : {'lasso_lars', 'lasso_cd', 'lars', 'omp', 'threshold'}, \
            default='lasso_lars'
        The algorithm used:

        * `'lars'`: uses the least angle regression method
          (`linear_model.lars_path`);
        * `'lasso_lars'`: uses Lars to compute the Lasso solution;
        * `'lasso_cd'`: uses the coordinate descent method to compute the
          Lasso solution (`linear_model.Lasso`). lasso_lars will be faster if
          the estimated components are sparse;
        * `'omp'`: uses orthogonal matching pursuit to estimate the sparse
          solution;
        * `'threshold'`: squashes to zero all coefficients less than
          regularization from the projection `dictionary * data'`.

    n_nonzero_coefs : int, default=None
        Number of nonzero coefficients to target in each column of the
        solution. This is only used by `algorithm='lars'` and `algorithm='omp'`
        and is overridden by `alpha` in the `omp` case. If `None`, then
        `n_nonzero_coefs=int(n_features / 10)`.

    alpha : float, default=None
        If `algorithm='lasso_lars'` or `algorithm='lasso_cd'`, `alpha` is the
        penalty applied to the L1 norm.
        If `algorithm='threshold'`, `alpha` is the absolute value of the
        threshold below which coefficients will be squashed to zero.
        If `algorithm='omp'`, `alpha` is the tolerance parameter: the value of
        the reconstruction error targeted. In this case, it overrides
        `n_nonzero_coefs`.
        If `None`, default to 1.

    copy_cov : bool, default=True
        Whether to copy the precomputed covariance matrix; if `False`, it may
        be overwritten.

    init : ndarray of shape (n_samples, n_components), default=None
        Initialization value of the sparse codes. Only used if
        `algorithm='lasso_cd'`.

    max_iter : int, default=1000
        Maximum number of iterations to perform if `algorithm='lasso_cd'` or
        `'lasso_lars'`.

    n_jobs : int, default=None
        Number of parallel jobs to run.
        ``None`` means 1 unless in a :obj:`joblib.parallel_backend` context.
        ``-1`` means using all processors. See :term:`Glossary <n_jobs>`
        for more details.

    check_input : bool, default=True
        If `False`, the input arrays X and dictionary will not be checked.

    verbose : int, default=0
        Controls the verbosity; the higher, the more messages.

    positive : bool, default=False
        Whether to enforce positivity when finding the encoding.

        .. versionadded:: 0.20

    Returns
    -------
    code : ndarray of shape (n_samples, n_components)
        The sparse codes.

    See Also
    --------
    sklearn.linear_model.lars_path : Compute Least Angle Regression or Lasso
        path using LARS algorithm.
    sklearn.linear_model.orthogonal_mp : Solves Orthogonal Matching Pursuit problems.
    sklearn.linear_model.Lasso : Train Linear Model with L1 prior as regularizer.
    SparseCoder : Find a sparse representation of data from a fixed precomputed
        dictionary.
    """
    if observed_mask is not None:
        n_samples = X.shape[0]
        n_components = dictionary.shape[0]
        code = np.empty((n_samples, n_components), dtype=X.dtype)

        for i in range(n_samples):
            x_masked = X[i][observed_mask[i]].reshape(1, -1)
            dict_masked = dictionary[:, observed_mask[i]]
            print(x_masked.shape)
            print(dict_masked.shape)
            # dictionary_masked = np.multiply(dictionary, observed_mask[i])
            code[i] = sparse_encode(
                x_masked,
                dict_masked,
                gram=gram,
                cov=cov,
                algorithm=algorithm,
                n_nonzero_coefs=n_nonzero_coefs,
                alpha=alpha,
                copy_cov=copy_cov,
                init=init,
                max_iter=max_iter,
                n_jobs=n_jobs,
                check_input=check_input,
                verbose=verbose,
                positive=positive,
            )

        return code

    if check_input:
        if algorithm == "lasso_cd":
            dictionary = check_array(
                dictionary, order="C", dtype=[np.float64, np.float32]
            )
            X = check_array(X, order="C", dtype=[np.float64, np.float32])
        else:
            dictionary = check_array(dictionary)
            X = check_array(X)

    if dictionary.shape[1] != X.shape[1]:
        raise ValueError(
            "Dictionary and X have different numbers of features:"
            "dictionary.shape: {} X.shape{}".format(dictionary.shape, X.shape)
        )

    _check_positive_coding(algorithm, positive)

    return _sparse_encode(
        X,
        dictionary,
        gram=gram,
        cov=cov,
        algorithm=algorithm,
        n_nonzero_coefs=n_nonzero_coefs,
        alpha=alpha,
        copy_cov=copy_cov,
        init=init,
        max_iter=max_iter,
        n_jobs=n_jobs,
        verbose=verbose,
        positive=positive,
    )


def _sparse_encode(
    X,
    dictionary,
    *,
    gram=None,
    cov=None,
    algorithm="lasso_lars",
    n_nonzero_coefs=None,
    alpha=None,
    copy_cov=True,
    init=None,
    max_iter=1000,
    n_jobs=None,
    verbose=0,
    positive=False,
):
    """Sparse coding without input/parameter validation."""

    n_samples, n_features = X.shape
    n_components = dictionary.shape[0]

    if algorithm in ("lars", "omp"):
        regularization = n_nonzero_coefs
        if regularization is None:
            regularization = min(max(n_features / 10, 1), n_components)
    else:
        regularization = alpha
        if regularization is None:
            regularization = 1.0

    if gram is None and algorithm != "threshold":
        gram = np.dot(dictionary, dictionary.T)

    if cov is None and algorithm != "lasso_cd":
        copy_cov = False
        cov = np.dot(dictionary, X.T)

    if effective_n_jobs(n_jobs) == 1 or algorithm == "threshold":
        code = _sparse_encode_precomputed(
            X,
            dictionary,
            gram=gram,
            cov=cov,
            algorithm=algorithm,
            regularization=regularization,
            copy_cov=copy_cov,
            init=init,
            max_iter=max_iter,
            verbose=verbose,
            positive=positive,
        )
        return code

    # Enter parallel code block
    n_samples = X.shape[0]
    n_components = dictionary.shape[0]
    code = np.empty((n_samples, n_components))
    slices = list(gen_even_slices(n_samples, effective_n_jobs(n_jobs)))

    code_views = Parallel(n_jobs=n_jobs, verbose=verbose)(
        delayed(_sparse_encode_precomputed)(
            X[this_slice],
            dictionary,
            gram=gram,
            cov=cov[:, this_slice] if cov is not None else None,
            algorithm=algorithm,
            regularization=regularization,
            copy_cov=copy_cov,
            init=init[this_slice] if init is not None else None,
            max_iter=max_iter,
            verbose=verbose,
            positive=positive,
        )
        for this_slice in slices
    )
    for this_slice, this_view in zip(slices, code_views):
        code[this_slice] = this_view
    return code


def _update_dict(
    dictionary,
    Y,
    code,
    observed_mask=None,
    inner_stats=None,
    verbose=False,
    random_state=None,
    positive=False,
):
    """Update the dense dictionary factor in place.

    Parameters
    ----------
    dictionary : ndarray of shape (n_components, n_features)
        Value of the dictionary at the previous iteration.

    Y : ndarray of shape (n_samples, n_features)
        Data matrix.

    code : ndarray of shape (n_samples, n_components)
        Sparse coding of the data against which to optimize the dictionary.

    observed_mask : ndarray of shape (n_samples, n_features), default=None
        Mask of missing values in the data matrix. 1 if the value is observed,
        0 if missing. Left to None if missing values are not allowed.

    inner_stats: tuple of ndarrays, default=None
        Sufficient statsistics of the online model to update the dictionary.

        - If missing values are not handled, inner_stats is a tuple of 2 ndarrays:
            - A: ndarray of shape (n_components, n_components)
            - B: ndarray of shape (n_features, n_components)
        - If missing values are handled, inner_stats is a tuple of 3 ndarrays:
            - C: ndarray of shape (n_components, n_features)
            - B: ndarray of shape (n_features, n_components)
            - e: ndarray of shape (n_components, n_features)

    verbose: bool, default=False
        Degree of output the procedure will print.

    random_state : int, RandomState instance or None, default=None
        Used for randomly initializing the dictionary. Pass an int for
        reproducible results across multiple function calls.
        See :term:`Glossary <random_state>`.

    positive : bool, default=False
        Whether to enforce positivity when finding the dictionary.

        .. versionadded:: 0.20
    """
    n_samples, n_components = code.shape
    random_state = check_random_state(random_state)

    if inner_stats is None:
        A = code.T @ code
        B = Y.T @ code
    elif len(inner_stats) == 2:
        A, B = inner_stats
    elif len(inner_stats) == 3:
        C, B, e = inner_stats

    n_unused = 0

    for k in range(n_components):
        if observed_mask is None and A[k, k] > 1e-6:
            # 1e-6 is arbitrary but consistent with the spams implementation
            dictionary[k] += (B[:, k] - A[k] @ dictionary) / A[k, k]
        elif observed_mask is not None and C[k].max() > 1e-6:
            Xr_observed = np.multiply(code @ dictionary, observed_mask)
            e_tmp = e[k] + code[:, k] @ Xr_observed / n_samples

            np.divide(
                B[:, k] - e_tmp + C[k] * dictionary[k],
                C[k],
                where=C[k] > 0,
                out=dictionary[k],
            )
        else:
            # kth atom is almost never used -> sample a new one from the data
            newd = Y[random_state.choice(n_samples)]

            # add small noise to avoid making the sparse coding ill conditioned
            noise_level = 0.01 * (newd.std() or 1)  # avoid 0 std
            noise = random_state.normal(0, noise_level, size=len(newd))

            dictionary[k] = newd + noise
            code[:, k] = 0
            n_unused += 1

        if positive:
            np.clip(dictionary[k], 0, None, out=dictionary[k])

        # Projection on the constraint set ||V_k|| <= 1
        dictionary[k] /= max(linalg.norm(dictionary[k]), 1)

    if verbose and n_unused > 0:
        print(f"{n_unused} unused atoms resampled.")


def _dict_learning(
    X,
    n_components,
    *,
    alpha,
    max_iter,
    tol,
    method,
    n_jobs,
    dict_init,
    code_init,
    callback,
    verbose,
    random_state,
    return_n_iter,
    positive_dict,
    positive_code,
    method_max_iter,
):
    """Main dictionary learning algorithm"""
    t0 = time.time()
    # Init the code and the dictionary with SVD of Y
    if code_init is not None and dict_init is not None:
        code = np.array(code_init, order="F")
        # Don't copy V, it will happen below
        dictionary = dict_init
    else:
        code, S, dictionary = linalg.svd(X, full_matrices=False)
        # flip the initial code's sign to enforce deterministic output
        code, dictionary = svd_flip(code, dictionary)
        dictionary = S[:, np.newaxis] * dictionary
    r = len(dictionary)
    if n_components <= r:  # True even if n_components=None
        code = code[:, :n_components]
        dictionary = dictionary[:n_components, :]
    else:
        code = np.c_[code, np.zeros((len(code), n_components - r))]
        dictionary = np.r_[
            dictionary, np.zeros((n_components - r, dictionary.shape[1]))
        ]

    # Fortran-order dict better suited for the sparse coding which is the
    # bottleneck of this algorithm.
    dictionary = np.asfortranarray(dictionary)

    errors = []
    current_cost = np.nan

    if verbose == 1:
        print("[dict_learning]", end=" ")

    # If max_iter is 0, number of iterations returned should be zero
    ii = -1

    for ii in range(max_iter):
        dt = time.time() - t0
        if verbose == 1:
            sys.stdout.write(".")
            sys.stdout.flush()
        elif verbose:
            print(
                "Iteration % 3i (elapsed time: % 3is, % 4.1fmn, current cost % 7.3f)"
                % (ii, dt, dt / 60, current_cost)
            )

        # Update code
        code = sparse_encode(
            X,
            dictionary,
            algorithm=method,
            alpha=alpha,
            init=code,
            n_jobs=n_jobs,
            positive=positive_code,
            max_iter=method_max_iter,
            verbose=verbose,
        )

        # Update dictionary in place
        _update_dict(
            dictionary,
            X,
            code,
            verbose=verbose,
            random_state=random_state,
            positive=positive_dict,
        )

        # Cost function
        current_cost = 0.5 * np.sum((X - code @ dictionary) ** 2) + alpha * np.sum(
            np.abs(code)
        )
        errors.append(current_cost)

        if ii > 0:
            dE = errors[-2] - errors[-1]
            # assert(dE >= -tol * errors[-1])
            if dE < tol * errors[-1]:
                if verbose == 1:
                    # A line return
                    print("")
                elif verbose:
                    print("--- Convergence reached after %d iterations" % ii)
                break
        if ii % 5 == 0 and callback is not None:
            callback(locals())

    if return_n_iter:
        return code, dictionary, errors, ii + 1
    else:
        return code, dictionary, errors


def _check_warn_deprecated(param, name, default, additional_message=None):
    if param != "deprecated":
        msg = (
            f"'{name}' is deprecated in version 1.1 and will be removed in version 1.4."
        )
        if additional_message:
            msg += f" {additional_message}"
        warnings.warn(msg, FutureWarning)
        return param
    else:
        return default


def dict_learning_online(
    X,
    n_components=2,
    *,
    alpha=1,
    n_iter="deprecated",
    max_iter=None,
    return_code=True,
    dict_init=None,
    callback=None,
    batch_size=256,
    verbose=False,
    shuffle=True,
    n_jobs=None,
    method="lars",
    iter_offset="deprecated",
    random_state=None,
    return_inner_stats="deprecated",
    inner_stats="deprecated",
    return_n_iter="deprecated",
    positive_dict=False,
    positive_code=False,
    method_max_iter=1000,
    tol=1e-3,
    max_no_improvement=10,
):
    """Solve a dictionary learning matrix factorization problem online.

    Finds the best dictionary and the corresponding sparse code for
    approximating the data matrix X by solving::

        (U^*, V^*) = argmin 0.5 || X - U V ||_Fro^2 + alpha * || U ||_1,1
                     (U,V)
                     with || V_k ||_2 = 1 for all  0 <= k < n_components

    where V is the dictionary and U is the sparse code. ||.||_Fro stands for
    the Frobenius norm and ||.||_1,1 stands for the entry-wise matrix norm
    which is the sum of the absolute values of all the entries in the matrix.
    This is accomplished by repeatedly iterating over mini-batches by slicing
    the input data.

    Read more in the :ref:`User Guide <DictionaryLearning>`.

    Parameters
    ----------
    X : ndarray of shape (n_samples, n_features)
        Data matrix.

    n_components : int or None, default=2
        Number of dictionary atoms to extract. If None, then ``n_components``
        is set to ``n_features``.

    alpha : float, default=1
        Sparsity controlling parameter.

    n_iter : int, default=100
        Number of mini-batch iterations to perform.

        .. deprecated:: 1.1
           `n_iter` is deprecated in 1.1 and will be removed in 1.4. Use
           `max_iter` instead.

    max_iter : int, default=None
        Maximum number of iterations over the complete dataset before
        stopping independently of any early stopping criterion heuristics.
        If ``max_iter`` is not None, ``n_iter`` is ignored.

        .. versionadded:: 1.1

    return_code : bool, default=True
        Whether to also return the code U or just the dictionary `V`.

    dict_init : ndarray of shape (n_components, n_features), default=None
        Initial values for the dictionary for warm restart scenarios.
        If `None`, the initial values for the dictionary are created
        with an SVD decomposition of the data via :func:`~sklearn.utils.randomized_svd`.

    callback : callable, default=None
        A callable that gets invoked at the end of each iteration.

    batch_size : int, default=256
        The number of samples to take in each batch.

        .. versionchanged:: 1.3
           The default value of `batch_size` changed from 3 to 256 in version 1.3.

    verbose : bool, default=False
        To control the verbosity of the procedure.

    shuffle : bool, default=True
        Whether to shuffle the data before splitting it in batches.

    n_jobs : int, default=None
        Number of parallel jobs to run.
        ``None`` means 1 unless in a :obj:`joblib.parallel_backend` context.
        ``-1`` means using all processors. See :term:`Glossary <n_jobs>`
        for more details.

    method : {'lars', 'cd'}, default='lars'
        * `'lars'`: uses the least angle regression method to solve the lasso
          problem (`linear_model.lars_path`);
        * `'cd'`: uses the coordinate descent method to compute the
          Lasso solution (`linear_model.Lasso`). Lars will be faster if
          the estimated components are sparse.

    iter_offset : int, default=0
        Number of previous iterations completed on the dictionary used for
        initialization.

        .. deprecated:: 1.1
           `iter_offset` serves internal purpose only and will be removed in 1.4.

    random_state : int, RandomState instance or None, default=None
        Used for initializing the dictionary when ``dict_init`` is not
        specified, randomly shuffling the data when ``shuffle`` is set to
        ``True``, and updating the dictionary. Pass an int for reproducible
        results across multiple function calls.
        See :term:`Glossary <random_state>`.

    return_inner_stats : bool, default=False
        Return the inner statistics A (dictionary covariance) and B
        (data approximation). Useful to restart the algorithm in an
        online setting. If `return_inner_stats` is `True`, `return_code` is
        ignored.

        .. deprecated:: 1.1
           `return_inner_stats` serves internal purpose only and will be removed in 1.4.

    inner_stats : tuple of (A, B) ndarrays, default=None
        Inner sufficient statistics that are kept by the algorithm.
        Passing them at initialization is useful in online settings, to
        avoid losing the history of the evolution.
        `A` `(n_components, n_components)` is the dictionary covariance matrix.
        `B` `(n_features, n_components)` is the data approximation matrix.

        .. deprecated:: 1.1
           `inner_stats` serves internal purpose only and will be removed in 1.4.

    return_n_iter : bool, default=False
        Whether or not to return the number of iterations.

        .. deprecated:: 1.1
           `return_n_iter` will be removed in 1.4 and n_iter will never be returned.

    positive_dict : bool, default=False
        Whether to enforce positivity when finding the dictionary.

        .. versionadded:: 0.20

    positive_code : bool, default=False
        Whether to enforce positivity when finding the code.

        .. versionadded:: 0.20

    method_max_iter : int, default=1000
        Maximum number of iterations to perform when solving the lasso problem.

        .. versionadded:: 0.22

    tol : float, default=1e-3
        Control early stopping based on the norm of the differences in the
        dictionary between 2 steps. Used only if `max_iter` is not None.

        To disable early stopping based on changes in the dictionary, set
        `tol` to 0.0.

        .. versionadded:: 1.1

    max_no_improvement : int, default=10
        Control early stopping based on the consecutive number of mini batches
        that does not yield an improvement on the smoothed cost function. Used only if
        `max_iter` is not None.

        To disable convergence detection based on cost function, set
        `max_no_improvement` to None.

        .. versionadded:: 1.1

    Returns
    -------
    code : ndarray of shape (n_samples, n_components),
        The sparse code (only returned if `return_code=True`).

    dictionary : ndarray of shape (n_components, n_features),
        The solutions to the dictionary learning problem.

    n_iter : int
        Number of iterations run. Returned only if `return_n_iter` is
        set to `True`.

    See Also
    --------
    dict_learning : Solve a dictionary learning matrix factorization problem.
    DictionaryLearning : Find a dictionary that sparsely encodes data.
    MiniBatchDictionaryLearning : A faster, less accurate, version of the dictionary
        learning algorithm.
    SparsePCA : Sparse Principal Components Analysis.
    MiniBatchSparsePCA : Mini-batch Sparse Principal Components Analysis.
    """
    deps = (return_n_iter, return_inner_stats, iter_offset, inner_stats)
    if max_iter is not None and not all(arg == "deprecated" for arg in deps):
        raise ValueError(
            "The following arguments are incompatible with 'max_iter': "
            "return_n_iter, return_inner_stats, iter_offset, inner_stats"
        )

    iter_offset = _check_warn_deprecated(iter_offset, "iter_offset", default=0)
    return_inner_stats = _check_warn_deprecated(
        return_inner_stats,
        "return_inner_stats",
        default=False,
        additional_message="From 1.4 inner_stats will never be returned.",
    )
    inner_stats = _check_warn_deprecated(inner_stats, "inner_stats", default=None)
    return_n_iter = _check_warn_deprecated(
        return_n_iter,
        "return_n_iter",
        default=False,
        additional_message=(
            "From 1.4 'n_iter' will never be returned. Refer to the 'n_iter_' and "
            "'n_steps_' attributes of the MiniBatchDictionaryLearning object instead."
        ),
    )

    if max_iter is not None:
        transform_algorithm = "lasso_" + method

        est = MiniBatchDictionaryLearning(
            n_components=n_components,
            alpha=alpha,
            n_iter=n_iter,
            n_jobs=n_jobs,
            fit_algorithm=method,
            batch_size=batch_size,
            shuffle=shuffle,
            dict_init=dict_init,
            random_state=random_state,
            transform_algorithm=transform_algorithm,
            transform_alpha=alpha,
            positive_code=positive_code,
            positive_dict=positive_dict,
            transform_max_iter=method_max_iter,
            verbose=verbose,
            callback=callback,
            tol=tol,
            max_no_improvement=max_no_improvement,
        ).fit(X)

        if not return_code:
            return est.components_
        else:
            code = est.transform(X)
            return code, est.components_

    # TODO(1.4) remove the whole old behavior
    # Fallback to old behavior

    n_iter = _check_warn_deprecated(
        n_iter, "n_iter", default=100, additional_message="Use 'max_iter' instead."
    )

    if n_components is None:
        n_components = X.shape[1]

    if method not in ("lars", "cd"):
        raise ValueError("Coding method not supported as a fit algorithm.")

    _check_positive_coding(method, positive_code)

    method = "lasso_" + method

    t0 = time.time()
    n_samples, n_features = X.shape
    # Avoid integer division problems
    alpha = float(alpha)
    random_state = check_random_state(random_state)

    # Init V with SVD of X
    if dict_init is not None:
        dictionary = dict_init
    else:
        _, S, dictionary = randomized_svd(X, n_components, random_state=random_state)
        dictionary = S[:, np.newaxis] * dictionary
    r = len(dictionary)
    if n_components <= r:
        dictionary = dictionary[:n_components, :]
    else:
        dictionary = np.r_[
            dictionary,
            np.zeros((n_components - r, dictionary.shape[1]), dtype=dictionary.dtype),
        ]

    if verbose == 1:
        print("[dict_learning]", end=" ")

    if shuffle:
        X_train = X.copy()
        random_state.shuffle(X_train)
    else:
        X_train = X

    X_train = check_array(
        X_train, order="C", dtype=[np.float64, np.float32], copy=False
    )

    # Fortran-order dict better suited for the sparse coding which is the
    # bottleneck of this algorithm.
    dictionary = check_array(dictionary, order="F", dtype=X_train.dtype, copy=False)
    dictionary = np.require(dictionary, requirements="W")

    batches = gen_batches(n_samples, batch_size)
    batches = itertools.cycle(batches)

    # The covariance of the dictionary
    if inner_stats is None:
        A = np.zeros((n_components, n_components), dtype=X_train.dtype)
        # The data approximation
        B = np.zeros((n_features, n_components), dtype=X_train.dtype)
    else:
        A = inner_stats[0].copy()
        B = inner_stats[1].copy()

    # If n_iter is zero, we need to return zero.
    ii = iter_offset - 1

    for ii, batch in zip(range(iter_offset, iter_offset + n_iter), batches):
        this_X = X_train[batch]
        dt = time.time() - t0
        if verbose == 1:
            sys.stdout.write(".")
            sys.stdout.flush()
        elif verbose:
            if verbose > 10 or ii % ceil(100.0 / verbose) == 0:
                print(
                    "Iteration % 3i (elapsed time: % 3is, % 4.1fmn)" % (ii, dt, dt / 60)
                )

        this_code = sparse_encode(
            this_X,
            dictionary,
            algorithm=method,
            alpha=alpha,
            n_jobs=n_jobs,
            check_input=False,
            positive=positive_code,
            max_iter=method_max_iter,
            verbose=verbose,
        )

        # Update the auxiliary variables
        if ii < batch_size - 1:
            theta = float((ii + 1) * batch_size)
        else:
            theta = float(batch_size**2 + ii + 1 - batch_size)
        beta = (theta + 1 - batch_size) / (theta + 1)

        A *= beta
        A += np.dot(this_code.T, this_code)
        B *= beta
        B += np.dot(this_X.T, this_code)

        # Update dictionary in place
        _update_dict(
            dictionary,
            this_X,
            this_code,
            inner_stats=(A, B),
            verbose=verbose,
            random_state=random_state,
            positive=positive_dict,
        )

        # Maybe we need a stopping criteria based on the amount of
        # modification in the dictionary
        if callback is not None:
            callback(locals())

    if return_inner_stats:
        if return_n_iter:
            return dictionary, (A, B), ii - iter_offset + 1
        else:
            return dictionary, (A, B)
    if return_code:
        if verbose > 1:
            print("Learning code...", end=" ")
        elif verbose == 1:
            print("|", end=" ")
        code = sparse_encode(
            X,
            dictionary,
            algorithm=method,
            alpha=alpha,
            n_jobs=n_jobs,
            check_input=False,
            positive=positive_code,
            max_iter=method_max_iter,
            verbose=verbose,
        )
        if verbose > 1:
            dt = time.time() - t0
            print("done (total time: % 3is, % 4.1fmn)" % (dt, dt / 60))
        if return_n_iter:
            return code, dictionary, ii - iter_offset + 1
        else:
            return code, dictionary

    if return_n_iter:
        return dictionary, ii - iter_offset + 1
    else:
        return dictionary


@validate_params(
    {
        "X": ["array-like"],
        "method": [StrOptions({"lars", "cd"})],
        "return_n_iter": ["boolean"],
        "method_max_iter": [Interval(Integral, 0, None, closed="left")],
    }
)
def dict_learning(
    X,
    n_components,
    *,
    alpha,
    max_iter=100,
    tol=1e-8,
    method="lars",
    n_jobs=None,
    dict_init=None,
    code_init=None,
    callback=None,
    verbose=False,
    random_state=None,
    return_n_iter=False,
    positive_dict=False,
    positive_code=False,
    method_max_iter=1000,
):
    """Solve a dictionary learning matrix factorization problem.

    Finds the best dictionary and the corresponding sparse code for
    approximating the data matrix X by solving::

        (U^*, V^*) = argmin 0.5 || X - U V ||_Fro^2 + alpha * || U ||_1,1
                     (U,V)
                    with || V_k ||_2 = 1 for all  0 <= k < n_components

    where V is the dictionary and U is the sparse code. ||.||_Fro stands for
    the Frobenius norm and ||.||_1,1 stands for the entry-wise matrix norm
    which is the sum of the absolute values of all the entries in the matrix.

    Read more in the :ref:`User Guide <DictionaryLearning>`.

    Parameters
    ----------
    X : array-like of shape (n_samples, n_features)
        Data matrix.

    n_components : int
        Number of dictionary atoms to extract.

    alpha : int or float
        Sparsity controlling parameter.

    max_iter : int, default=100
        Maximum number of iterations to perform.

    tol : float, default=1e-8
        Tolerance for the stopping condition.

    method : {'lars', 'cd'}, default='lars'
        The method used:

        * `'lars'`: uses the least angle regression method to solve the lasso
           problem (`linear_model.lars_path`);
        * `'cd'`: uses the coordinate descent method to compute the
          Lasso solution (`linear_model.Lasso`). Lars will be faster if
          the estimated components are sparse.

    n_jobs : int, default=None
        Number of parallel jobs to run.
        ``None`` means 1 unless in a :obj:`joblib.parallel_backend` context.
        ``-1`` means using all processors. See :term:`Glossary <n_jobs>`
        for more details.

    dict_init : ndarray of shape (n_components, n_features), default=None
        Initial value for the dictionary for warm restart scenarios. Only used
        if `code_init` and `dict_init` are not None.

    code_init : ndarray of shape (n_samples, n_components), default=None
        Initial value for the sparse code for warm restart scenarios. Only used
        if `code_init` and `dict_init` are not None.

    callback : callable, default=None
        Callable that gets invoked every five iterations.

    verbose : bool, default=False
        To control the verbosity of the procedure.

    random_state : int, RandomState instance or None, default=None
        Used for randomly initializing the dictionary. Pass an int for
        reproducible results across multiple function calls.
        See :term:`Glossary <random_state>`.

    return_n_iter : bool, default=False
        Whether or not to return the number of iterations.

    positive_dict : bool, default=False
        Whether to enforce positivity when finding the dictionary.

        .. versionadded:: 0.20

    positive_code : bool, default=False
        Whether to enforce positivity when finding the code.

        .. versionadded:: 0.20

    method_max_iter : int, default=1000
        Maximum number of iterations to perform.

        .. versionadded:: 0.22

    Returns
    -------
    code : ndarray of shape (n_samples, n_components)
        The sparse code factor in the matrix factorization.

    dictionary : ndarray of shape (n_components, n_features),
        The dictionary factor in the matrix factorization.

    errors : array
        Vector of errors at each iteration.

    n_iter : int
        Number of iterations run. Returned only if `return_n_iter` is
        set to True.

    See Also
    --------
    dict_learning_online : Solve a dictionary learning matrix factorization
        problem online.
    DictionaryLearning : Find a dictionary that sparsely encodes data.
    MiniBatchDictionaryLearning : A faster, less accurate version
        of the dictionary learning algorithm.
    SparsePCA : Sparse Principal Components Analysis.
    MiniBatchSparsePCA : Mini-batch Sparse Principal Components Analysis.
    """
    estimator = DictionaryLearning(
        n_components=n_components,
        alpha=alpha,
        max_iter=max_iter,
        tol=tol,
        fit_algorithm=method,
        n_jobs=n_jobs,
        dict_init=dict_init,
        callback=callback,
        code_init=code_init,
        verbose=verbose,
        random_state=random_state,
        positive_code=positive_code,
        positive_dict=positive_dict,
        transform_max_iter=method_max_iter,
    )
    code = estimator.fit_transform(X)
    if return_n_iter:
        return (
            code,
            estimator.components_,
            estimator.error_,
            estimator.n_iter_,
        )
    return code, estimator.components_, estimator.error_


class _BaseSparseCoding(ClassNamePrefixFeaturesOutMixin, TransformerMixin):
    """Base class from SparseCoder and DictionaryLearning algorithms."""

    def __init__(
        self,
        transform_algorithm,
        transform_n_nonzero_coefs,
        transform_alpha,
        split_sign,
        n_jobs,
        positive_code,
        transform_max_iter,
        allow_nan=False,
    ):
        self.transform_algorithm = transform_algorithm
        self.transform_n_nonzero_coefs = transform_n_nonzero_coefs
        self.transform_alpha = transform_alpha
        self.transform_max_iter = transform_max_iter
        self.split_sign = split_sign
        self.n_jobs = n_jobs
        self.positive_code = positive_code
        self.allow_nan = allow_nan

    def _transform(self, X, dictionary):
        """Private method allowing to accommodate both DictionaryLearning and
        SparseCoder."""
        force_all_finite = "allow-nan" if self.allow_nan else False
        X = self._validate_data(X, reset=False, force_all_finite=force_all_finite)

        if hasattr(self, "alpha") and self.transform_alpha is None:
            transform_alpha = self.alpha
        else:
            transform_alpha = self.transform_alpha

        if self.allow_nan:
            observed_mask = np.logical_not(_get_mask(X, np.nan))
            X = np.nan_to_num(X, nan=0.0, copy=True)
        else:
            observed_mask = None

        code = sparse_encode(
            X,
            dictionary,
            observed_mask=observed_mask,
            algorithm=self.transform_algorithm,
            n_nonzero_coefs=self.transform_n_nonzero_coefs,
            alpha=transform_alpha,
            max_iter=self.transform_max_iter,
            n_jobs=self.n_jobs,
            positive=self.positive_code,
        )

        if self.split_sign:
            # feature vector is split into a positive and negative side
            n_samples, n_features = code.shape
            split_code = np.empty((n_samples, 2 * n_features))
            split_code[:, :n_features] = np.maximum(code, 0)
            split_code[:, n_features:] = -np.minimum(code, 0)
            code = split_code

        return code

    def transform(self, X):
        """Encode the data as a sparse combination of the dictionary atoms.

        Coding method is determined by the object parameter
        `transform_algorithm`.

        Parameters
        ----------
        X : ndarray of shape (n_samples, n_features)
            Test data to be transformed, must have the same number of
            features as the data used to train the model.

        Returns
        -------
        X_new : ndarray of shape (n_samples, n_components)
            Transformed data.
        """
        check_is_fitted(self)
        return self._transform(X, self.components_)


class SparseCoder(_BaseSparseCoding, BaseEstimator):
    """Sparse coding.

    Finds a sparse representation of data against a fixed, precomputed
    dictionary.

    Each row of the result is the solution to a sparse coding problem.
    The goal is to find a sparse array `code` such that::

        X ~= code * dictionary

    Read more in the :ref:`User Guide <SparseCoder>`.

    Parameters
    ----------
    dictionary : ndarray of shape (n_components, n_features)
        The dictionary atoms used for sparse coding. Lines are assumed to be
        normalized to unit norm.

    transform_algorithm : {'lasso_lars', 'lasso_cd', 'lars', 'omp', \
            'threshold'}, default='omp'
        Algorithm used to transform the data:

        - `'lars'`: uses the least angle regression method
          (`linear_model.lars_path`);
        - `'lasso_lars'`: uses Lars to compute the Lasso solution;
        - `'lasso_cd'`: uses the coordinate descent method to compute the
          Lasso solution (linear_model.Lasso). `'lasso_lars'` will be faster if
          the estimated components are sparse;
        - `'omp'`: uses orthogonal matching pursuit to estimate the sparse
          solution;
        - `'threshold'`: squashes to zero all coefficients less than alpha from
          the projection ``dictionary * X'``.

    transform_n_nonzero_coefs : int, default=None
        Number of nonzero coefficients to target in each column of the
        solution. This is only used by `algorithm='lars'` and `algorithm='omp'`
        and is overridden by `alpha` in the `omp` case. If `None`, then
        `transform_n_nonzero_coefs=int(n_features / 10)`.

    transform_alpha : float, default=None
        If `algorithm='lasso_lars'` or `algorithm='lasso_cd'`, `alpha` is the
        penalty applied to the L1 norm.
        If `algorithm='threshold'`, `alpha` is the absolute value of the
        threshold below which coefficients will be squashed to zero.
        If `algorithm='omp'`, `alpha` is the tolerance parameter: the value of
        the reconstruction error targeted. In this case, it overrides
        `n_nonzero_coefs`.
        If `None`, default to 1.

    split_sign : bool, default=False
        Whether to split the sparse feature vector into the concatenation of
        its negative part and its positive part. This can improve the
        performance of downstream classifiers.

    n_jobs : int, default=None
        Number of parallel jobs to run.
        ``None`` means 1 unless in a :obj:`joblib.parallel_backend` context.
        ``-1`` means using all processors. See :term:`Glossary <n_jobs>`
        for more details.

    positive_code : bool, default=False
        Whether to enforce positivity when finding the code.

        .. versionadded:: 0.20

    transform_max_iter : int, default=1000
        Maximum number of iterations to perform if `algorithm='lasso_cd'` or
        `lasso_lars`.

        .. versionadded:: 0.22

    Attributes
    ----------
    n_components_ : int
        Number of atoms.

    n_features_in_ : int
        Number of features seen during :term:`fit`.

        .. versionadded:: 0.24

    feature_names_in_ : ndarray of shape (`n_features_in_`,)
        Names of features seen during :term:`fit`. Defined only when `X`
        has feature names that are all strings.

        .. versionadded:: 1.0

    See Also
    --------
    DictionaryLearning : Find a dictionary that sparsely encodes data.
    MiniBatchDictionaryLearning : A faster, less accurate, version of the
        dictionary learning algorithm.
    MiniBatchSparsePCA : Mini-batch Sparse Principal Components Analysis.
    SparsePCA : Sparse Principal Components Analysis.
    sparse_encode : Sparse coding where each row of the result is the solution
        to a sparse coding problem.

    Examples
    --------
    >>> import numpy as np
    >>> from sklearn.decomposition import SparseCoder
    >>> X = np.array([[-1, -1, -1], [0, 0, 3]])
    >>> dictionary = np.array(
    ...     [[0, 1, 0],
    ...      [-1, -1, 2],
    ...      [1, 1, 1],
    ...      [0, 1, 1],
    ...      [0, 2, 1]],
    ...    dtype=np.float64
    ... )
    >>> coder = SparseCoder(
    ...     dictionary=dictionary, transform_algorithm='lasso_lars',
    ...     transform_alpha=1e-10,
    ... )
    >>> coder.transform(X)
    array([[ 0.,  0., -1.,  0.,  0.],
           [ 0.,  1.,  1.,  0.,  0.]])
    """

    _required_parameters = ["dictionary"]

    def __init__(
        self,
        dictionary,
        *,
        transform_algorithm="omp",
        transform_n_nonzero_coefs=None,
        transform_alpha=None,
        split_sign=False,
        n_jobs=None,
        positive_code=False,
        transform_max_iter=1000,
    ):
        super().__init__(
            transform_algorithm,
            transform_n_nonzero_coefs,
            transform_alpha,
            split_sign,
            n_jobs,
            positive_code,
            transform_max_iter,
        )
        self.dictionary = dictionary

    def fit(self, X, y=None):
        """Do nothing and return the estimator unchanged.

        This method is just there to implement the usual API and hence
        work in pipelines.

        Parameters
        ----------
        X : Ignored
            Not used, present for API consistency by convention.

        y : Ignored
            Not used, present for API consistency by convention.

        Returns
        -------
        self : object
            Returns the instance itself.
        """
        return self

    def transform(self, X, y=None):
        """Encode the data as a sparse combination of the dictionary atoms.

        Coding method is determined by the object parameter
        `transform_algorithm`.

        Parameters
        ----------
        X : ndarray of shape (n_samples, n_features)
            Training vector, where `n_samples` is the number of samples
            and `n_features` is the number of features.

        y : Ignored
            Not used, present for API consistency by convention.

        Returns
        -------
        X_new : ndarray of shape (n_samples, n_components)
            Transformed data.
        """
        return super()._transform(X, self.dictionary)

    def _more_tags(self):
        return {
            "requires_fit": False,
            "preserves_dtype": [np.float64, np.float32],
        }

    @property
    def n_components_(self):
        """Number of atoms."""
        return self.dictionary.shape[0]

    @property
    def n_features_in_(self):
        """Number of features seen during `fit`."""
        return self.dictionary.shape[1]

    @property
    def _n_features_out(self):
        """Number of transformed output features."""
        return self.n_components_


class DictionaryLearning(_BaseSparseCoding, BaseEstimator):
    """Dictionary learning.

    Finds a dictionary (a set of atoms) that performs well at sparsely
    encoding the fitted data.

    Solves the optimization problem::

        (U^*,V^*) = argmin 0.5 || X - U V ||_Fro^2 + alpha * || U ||_1,1
                    (U,V)
                    with || V_k ||_2 <= 1 for all  0 <= k < n_components

    ||.||_Fro stands for the Frobenius norm and ||.||_1,1 stands for
    the entry-wise matrix norm which is the sum of the absolute values
    of all the entries in the matrix.

    Read more in the :ref:`User Guide <DictionaryLearning>`.

    Parameters
    ----------
    n_components : int, default=None
        Number of dictionary elements to extract. If None, then ``n_components``
        is set to ``n_features``.

    alpha : float, default=1.0
        Sparsity controlling parameter.

    max_iter : int, default=1000
        Maximum number of iterations to perform.

    tol : float, default=1e-8
        Tolerance for numerical error.

    fit_algorithm : {'lars', 'cd'}, default='lars'
        * `'lars'`: uses the least angle regression method to solve the lasso
          problem (:func:`~sklearn.linear_model.lars_path`);
        * `'cd'`: uses the coordinate descent method to compute the
          Lasso solution (:class:`~sklearn.linear_model.Lasso`). Lars will be
          faster if the estimated components are sparse.

        .. versionadded:: 0.17
           *cd* coordinate descent method to improve speed.

    transform_algorithm : {'lasso_lars', 'lasso_cd', 'lars', 'omp', \
            'threshold'}, default='omp'
        Algorithm used to transform the data:

        - `'lars'`: uses the least angle regression method
          (:func:`~sklearn.linear_model.lars_path`);
        - `'lasso_lars'`: uses Lars to compute the Lasso solution.
        - `'lasso_cd'`: uses the coordinate descent method to compute the
          Lasso solution (:class:`~sklearn.linear_model.Lasso`). `'lasso_lars'`
          will be faster if the estimated components are sparse.
        - `'omp'`: uses orthogonal matching pursuit to estimate the sparse
          solution.
        - `'threshold'`: squashes to zero all coefficients less than alpha from
          the projection ``dictionary * X'``.

        .. versionadded:: 0.17
           *lasso_cd* coordinate descent method to improve speed.

    transform_n_nonzero_coefs : int, default=None
        Number of nonzero coefficients to target in each column of the
        solution. This is only used by `algorithm='lars'` and
        `algorithm='omp'`. If `None`, then
        `transform_n_nonzero_coefs=int(n_features / 10)`.

    transform_alpha : float, default=None
        If `algorithm='lasso_lars'` or `algorithm='lasso_cd'`, `alpha` is the
        penalty applied to the L1 norm.
        If `algorithm='threshold'`, `alpha` is the absolute value of the
        threshold below which coefficients will be squashed to zero.
        If `None`, defaults to `alpha`.

        .. versionchanged:: 1.2
            When None, default value changed from 1.0 to `alpha`.

    n_jobs : int or None, default=None
        Number of parallel jobs to run.
        ``None`` means 1 unless in a :obj:`joblib.parallel_backend` context.
        ``-1`` means using all processors. See :term:`Glossary <n_jobs>`
        for more details.

    code_init : ndarray of shape (n_samples, n_components), default=None
        Initial value for the code, for warm restart. Only used if `code_init`
        and `dict_init` are not None.

    dict_init : ndarray of shape (n_components, n_features), default=None
        Initial values for the dictionary, for warm restart. Only used if
        `code_init` and `dict_init` are not None.

    callback : callable, default=None
        Callable that gets invoked every five iterations.

        .. versionadded:: 1.3

    verbose : bool, default=False
        To control the verbosity of the procedure.

    split_sign : bool, default=False
        Whether to split the sparse feature vector into the concatenation of
        its negative part and its positive part. This can improve the
        performance of downstream classifiers.

    random_state : int, RandomState instance or None, default=None
        Used for initializing the dictionary when ``dict_init`` is not
        specified, randomly shuffling the data when ``shuffle`` is set to
        ``True``, and updating the dictionary. Pass an int for reproducible
        results across multiple function calls.
        See :term:`Glossary <random_state>`.

    positive_code : bool, default=False
        Whether to enforce positivity when finding the code.

        .. versionadded:: 0.20

    positive_dict : bool, default=False
        Whether to enforce positivity when finding the dictionary.

        .. versionadded:: 0.20

    transform_max_iter : int, default=1000
        Maximum number of iterations to perform if `algorithm='lasso_cd'` or
        `'lasso_lars'`.

        .. versionadded:: 0.22

    Attributes
    ----------
    components_ : ndarray of shape (n_components, n_features)
        dictionary atoms extracted from the data

    error_ : array
        vector of errors at each iteration

    n_features_in_ : int
        Number of features seen during :term:`fit`.

        .. versionadded:: 0.24

    feature_names_in_ : ndarray of shape (`n_features_in_`,)
        Names of features seen during :term:`fit`. Defined only when `X`
        has feature names that are all strings.

        .. versionadded:: 1.0

    n_iter_ : int
        Number of iterations run.

    See Also
    --------
    MiniBatchDictionaryLearning: A faster, less accurate, version of the
        dictionary learning algorithm.
    MiniBatchSparsePCA : Mini-batch Sparse Principal Components Analysis.
    SparseCoder : Find a sparse representation of data from a fixed,
        precomputed dictionary.
    SparsePCA : Sparse Principal Components Analysis.

    References
    ----------

    J. Mairal, F. Bach, J. Ponce, G. Sapiro, 2009: Online dictionary learning
    for sparse coding (https://www.di.ens.fr/sierra/pdfs/icml09.pdf)

    Examples
    --------
    >>> import numpy as np
    >>> from sklearn.datasets import make_sparse_coded_signal
    >>> from sklearn.decomposition import DictionaryLearning
    >>> X, dictionary, code = make_sparse_coded_signal(
    ...     n_samples=100, n_components=15, n_features=20, n_nonzero_coefs=10,
    ...     random_state=42,
    ... )
    >>> dict_learner = DictionaryLearning(
    ...     n_components=15, transform_algorithm='lasso_lars', transform_alpha=0.1,
    ...     random_state=42,
    ... )
    >>> X_transformed = dict_learner.fit(X).transform(X)

    We can check the level of sparsity of `X_transformed`:

    >>> np.mean(X_transformed == 0)
    0.41...

    We can compare the average squared euclidean norm of the reconstruction
    error of the sparse coded signal relative to the squared euclidean norm of
    the original signal:

    >>> X_hat = X_transformed @ dict_learner.components_
    >>> np.mean(np.sum((X_hat - X) ** 2, axis=1) / np.sum(X ** 2, axis=1))
    0.07...
    """

    _parameter_constraints: dict = {
        "n_components": [Interval(Integral, 1, None, closed="left"), None],
        "alpha": [Interval(Real, 0, None, closed="left")],
        "max_iter": [Interval(Integral, 0, None, closed="left")],
        "tol": [Interval(Real, 0, None, closed="left")],
        "fit_algorithm": [StrOptions({"lars", "cd"})],
        "transform_algorithm": [
            StrOptions({"lasso_lars", "lasso_cd", "lars", "omp", "threshold"})
        ],
        "transform_n_nonzero_coefs": [Interval(Integral, 1, None, closed="left"), None],
        "transform_alpha": [Interval(Real, 0, None, closed="left"), None],
        "n_jobs": [Integral, None],
        "code_init": [np.ndarray, None],
        "dict_init": [np.ndarray, None],
        "callback": [callable, None],
        "verbose": ["verbose"],
        "split_sign": ["boolean"],
        "random_state": ["random_state"],
        "positive_code": ["boolean"],
        "positive_dict": ["boolean"],
        "transform_max_iter": [Interval(Integral, 0, None, closed="left")],
    }

    def __init__(
        self,
        n_components=None,
        *,
        alpha=1,
        max_iter=1000,
        tol=1e-8,
        fit_algorithm="lars",
        transform_algorithm="omp",
        transform_n_nonzero_coefs=None,
        transform_alpha=None,
        n_jobs=None,
        code_init=None,
        dict_init=None,
        callback=None,
        verbose=False,
        split_sign=False,
        random_state=None,
        positive_code=False,
        positive_dict=False,
        transform_max_iter=1000,
    ):

        super().__init__(
            transform_algorithm,
            transform_n_nonzero_coefs,
            transform_alpha,
            split_sign,
            n_jobs,
            positive_code,
            transform_max_iter,
        )
        self.n_components = n_components
        self.alpha = alpha
        self.max_iter = max_iter
        self.tol = tol
        self.fit_algorithm = fit_algorithm
        self.code_init = code_init
        self.dict_init = dict_init
        self.callback = callback
        self.verbose = verbose
        self.random_state = random_state
        self.positive_dict = positive_dict

    def fit(self, X, y=None):
        """Fit the model from data in X.

        Parameters
        ----------
        X : array-like of shape (n_samples, n_features)
            Training vector, where `n_samples` is the number of samples
            and `n_features` is the number of features.

        y : Ignored
            Not used, present for API consistency by convention.

        Returns
        -------
        self : object
            Returns the instance itself.
        """
        self.fit_transform(X)
        return self

    def fit_transform(self, X, y=None):
        """Fit the model from data in X and return the transformed data.

        Parameters
        ----------
        X : array-like of shape (n_samples, n_features)
            Training vector, where `n_samples` is the number of samples
            and `n_features` is the number of features.

        y : Ignored
            Not used, present for API consistency by convention.

        Returns
        -------
        V : ndarray of shape (n_samples, n_components)
            Transformed data.
        """
        self._validate_params()

        _check_positive_coding(method=self.fit_algorithm, positive=self.positive_code)

        method = "lasso_" + self.fit_algorithm

        random_state = check_random_state(self.random_state)
        X = self._validate_data(X)

        if self.n_components is None:
            n_components = X.shape[1]
        else:
            n_components = self.n_components

        V, U, E, self.n_iter_ = _dict_learning(
            X,
            n_components,
            alpha=self.alpha,
            tol=self.tol,
            max_iter=self.max_iter,
            method=method,
            method_max_iter=self.transform_max_iter,
            n_jobs=self.n_jobs,
            code_init=self.code_init,
            dict_init=self.dict_init,
            callback=self.callback,
            verbose=self.verbose,
            random_state=random_state,
            return_n_iter=True,
            positive_dict=self.positive_dict,
            positive_code=self.positive_code,
        )
        self.components_ = U
        self.error_ = E

        return V

    @property
    def _n_features_out(self):
        """Number of transformed output features."""
        return self.components_.shape[0]

    def _more_tags(self):
        return {
            "preserves_dtype": [np.float64, np.float32],
        }


class MiniBatchDictionaryLearning(_BaseSparseCoding, BaseEstimator):
    """Mini-batch dictionary learning.

    Finds a dictionary (a set of atoms) that performs well at sparsely
    encoding the fitted data.

    Solves the optimization problem::

       (U^*,V^*) = argmin 0.5 || X - U V ||_Fro^2 + alpha * || U ||_1,1
                    (U,V)
                    with || V_k ||_2 <= 1 for all  0 <= k < n_components

    ||.||_Fro stands for the Frobenius norm and ||.||_1,1 stands for
    the entry-wise matrix norm which is the sum of the absolute values
    of all the entries in the matrix.

    Read more in the :ref:`User Guide <DictionaryLearning>`.

    Parameters
    ----------
    n_components : int, default=None
        Number of dictionary elements to extract.

    alpha : float, default=1
        Sparsity controlling parameter.

    n_iter : int, default=1000
        Total number of iterations over data batches to perform.

        .. deprecated:: 1.1
           ``n_iter`` is deprecated in 1.1 and will be removed in 1.4. Use
           ``max_iter`` instead.

    max_iter : int, default=None
        Maximum number of iterations over the complete dataset before
        stopping independently of any early stopping criterion heuristics.
        If ``max_iter`` is not None, ``n_iter`` is ignored.

        .. versionadded:: 1.1

    fit_algorithm : {'lars', 'cd'}, default='lars'
        The algorithm used:

        - `'lars'`: uses the least angle regression method to solve the lasso
          problem (`linear_model.lars_path`)
        - `'cd'`: uses the coordinate descent method to compute the
          Lasso solution (`linear_model.Lasso`). Lars will be faster if
          the estimated components are sparse.

    n_jobs : int, default=None
        Number of parallel jobs to run.
        ``None`` means 1 unless in a :obj:`joblib.parallel_backend` context.
        ``-1`` means using all processors. See :term:`Glossary <n_jobs>`
        for more details.

    batch_size : int, default=256
        Number of samples in each mini-batch.

        .. versionchanged:: 1.3
           The default value of `batch_size` changed from 3 to 256 in version 1.3.

    shuffle : bool, default=True
        Whether to shuffle the samples before forming batches.

    dict_init : ndarray of shape (n_components, n_features), default=None
        Initial value of the dictionary for warm restart scenarios.

    transform_algorithm : {'lasso_lars', 'lasso_cd', 'lars', 'omp', \
            'threshold'}, default='omp'
        Algorithm used to transform the data:

        - `'lars'`: uses the least angle regression method
          (`linear_model.lars_path`);
        - `'lasso_lars'`: uses Lars to compute the Lasso solution.
        - `'lasso_cd'`: uses the coordinate descent method to compute the
          Lasso solution (`linear_model.Lasso`). `'lasso_lars'` will be faster
          if the estimated components are sparse.
        - `'omp'`: uses orthogonal matching pursuit to estimate the sparse
          solution.
        - `'threshold'`: squashes to zero all coefficients less than alpha from
          the projection ``dictionary * X'``.

    transform_n_nonzero_coefs : int, default=None
        Number of nonzero coefficients to target in each column of the
        solution. This is only used by `algorithm='lars'` and
        `algorithm='omp'`. If `None`, then
        `transform_n_nonzero_coefs=int(n_features / 10)`.

    transform_alpha : float, default=None
        If `algorithm='lasso_lars'` or `algorithm='lasso_cd'`, `alpha` is the
        penalty applied to the L1 norm.
        If `algorithm='threshold'`, `alpha` is the absolute value of the
        threshold below which coefficients will be squashed to zero.
        If `None`, defaults to `alpha`.

        .. versionchanged:: 1.2
            When None, default value changed from 1.0 to `alpha`.

    verbose : bool or int, default=False
        To control the verbosity of the procedure.

    split_sign : bool, default=False
        Whether to split the sparse feature vector into the concatenation of
        its negative part and its positive part. This can improve the
        performance of downstream classifiers.

    random_state : int, RandomState instance or None, default=None
        Used for initializing the dictionary when ``dict_init`` is not
        specified, randomly shuffling the data when ``shuffle`` is set to
        ``True``, and updating the dictionary. Pass an int for reproducible
        results across multiple function calls.
        See :term:`Glossary <random_state>`.

    positive_code : bool, default=False
        Whether to enforce positivity when finding the code.

        .. versionadded:: 0.20

    positive_dict : bool, default=False
        Whether to enforce positivity when finding the dictionary.

        .. versionadded:: 0.20

    transform_max_iter : int, default=1000
        Maximum number of iterations to perform if `algorithm='lasso_cd'` or
        `'lasso_lars'`.

        .. versionadded:: 0.22

    callback : callable, default=None
        A callable that gets invoked at the end of each iteration.

        .. versionadded:: 1.1

    tol : float, default=1e-3
        Control early stopping based on the norm of the differences in the
        dictionary between 2 steps. Used only if `max_iter` is not None.

        To disable early stopping based on changes in the dictionary, set
        `tol` to 0.0.

        .. versionadded:: 1.1

    max_no_improvement : int, default=10
        Control early stopping based on the consecutive number of mini batches
        that does not yield an improvement on the smoothed cost function. Used only if
        `max_iter` is not None.

        To disable convergence detection based on cost function, set
        `max_no_improvement` to None.

        .. versionadded:: 1.1

    allow_nan : bool, default=False

        .. versionadded:: 1.3

    Attributes
    ----------
    components_ : ndarray of shape (n_components, n_features)
        Components extracted from the data.

    n_features_in_ : int
        Number of features seen during :term:`fit`.

        .. versionadded:: 0.24

    feature_names_in_ : ndarray of shape (`n_features_in_`,)
        Names of features seen during :term:`fit`. Defined only when `X`
        has feature names that are all strings.

        .. versionadded:: 1.0

    n_iter_ : int
        Number of iterations over the full dataset.

    n_steps_ : int
        Number of mini-batches processed.

        .. versionadded:: 1.1

    See Also
    --------
    DictionaryLearning : Find a dictionary that sparsely encodes data.
    MiniBatchSparsePCA : Mini-batch Sparse Principal Components Analysis.
    SparseCoder : Find a sparse representation of data from a fixed,
        precomputed dictionary.
    SparsePCA : Sparse Principal Components Analysis.

    References
    ----------

    J. Mairal, F. Bach, J. Ponce, G. Sapiro, 2009: Online dictionary learning
    for sparse coding (https://www.di.ens.fr/sierra/pdfs/icml09.pdf)

    Examples
    --------
    >>> import numpy as np
    >>> from sklearn.datasets import make_sparse_coded_signal
    >>> from sklearn.decomposition import MiniBatchDictionaryLearning
    >>> X, dictionary, code = make_sparse_coded_signal(
    ...     n_samples=100, n_components=15, n_features=20, n_nonzero_coefs=10,
    ...     random_state=42)
    >>> dict_learner = MiniBatchDictionaryLearning(
    ...     n_components=15, batch_size=3, transform_algorithm='lasso_lars',
    ...     transform_alpha=0.1, random_state=42)
    >>> X_transformed = dict_learner.fit_transform(X)

    We can check the level of sparsity of `X_transformed`:

    >>> np.mean(X_transformed == 0) < 0.5
    True

    We can compare the average squared euclidean norm of the reconstruction
    error of the sparse coded signal relative to the squared euclidean norm of
    the original signal:

    >>> X_hat = X_transformed @ dict_learner.components_
    >>> np.mean(np.sum((X_hat - X) ** 2, axis=1) / np.sum(X ** 2, axis=1))
    0.057...
    """

    _parameter_constraints: dict = {
        "n_components": [Interval(Integral, 1, None, closed="left"), None],
        "alpha": [Interval(Real, 0, None, closed="left")],
        "n_iter": [
            Interval(Integral, 0, None, closed="left"),
            Hidden(StrOptions({"deprecated"})),
        ],
        "max_iter": [Interval(Integral, 0, None, closed="left"), None],
        "fit_algorithm": [StrOptions({"cd", "lars"})],
        "n_jobs": [None, Integral],
        "batch_size": [Interval(Integral, 1, None, closed="left")],
        "shuffle": ["boolean"],
        "dict_init": [None, np.ndarray],
        "transform_algorithm": [
            StrOptions({"lasso_lars", "lasso_cd", "lars", "omp", "threshold"})
        ],
        "transform_n_nonzero_coefs": [Interval(Integral, 1, None, closed="left"), None],
        "transform_alpha": [Interval(Real, 0, None, closed="left"), None],
        "verbose": ["verbose"],
        "split_sign": ["boolean"],
        "random_state": ["random_state"],
        "positive_code": ["boolean"],
        "positive_dict": ["boolean"],
        "transform_max_iter": [Interval(Integral, 0, None, closed="left")],
        "callback": [None, callable],
        "tol": [Interval(Real, 0, None, closed="left")],
        "max_no_improvement": [Interval(Integral, 0, None, closed="left"), None],
        "allow_nan": ["boolean"],
    }

    def __init__(
        self,
        n_components=None,
        *,
        alpha=1,
        n_iter="deprecated",
        max_iter=None,
        fit_algorithm="lars",
        n_jobs=None,
        batch_size=256,
        shuffle=True,
        dict_init=None,
        transform_algorithm="omp",
        transform_n_nonzero_coefs=None,
        transform_alpha=None,
        verbose=False,
        split_sign=False,
        random_state=None,
        positive_code=False,
        positive_dict=False,
        transform_max_iter=1000,
        callback=None,
        tol=1e-3,
        max_no_improvement=10,
        allow_nan=False,
    ):

        super().__init__(
            transform_algorithm,
            transform_n_nonzero_coefs,
            transform_alpha,
            split_sign,
            n_jobs,
            positive_code,
            transform_max_iter,
            allow_nan=allow_nan,
        )
        self.n_components = n_components
        self.alpha = alpha
        self.n_iter = n_iter
        self.max_iter = max_iter
        self.fit_algorithm = fit_algorithm
        self.dict_init = dict_init
        self.verbose = verbose
        self.shuffle = shuffle
        self.batch_size = batch_size
        self.split_sign = split_sign
        self.random_state = random_state
        self.positive_dict = positive_dict
        self.callback = callback
        self.max_no_improvement = max_no_improvement
        self.tol = tol

    def _check_params(self, X):
        # n_components
        self._n_components = self.n_components
        if self._n_components is None:
            self._n_components = X.shape[1]

        # fit_algorithm
        _check_positive_coding(self.fit_algorithm, self.positive_code)
        self._fit_algorithm = "lasso_" + self.fit_algorithm

        # batch_size
        self._batch_size = min(self.batch_size, X.shape[0])

    def _initialize_dict(self, X, random_state):
        """Initialization of the dictionary."""
        if self.dict_init is not None:
            dictionary = self.dict_init
        else:
            # Init V with SVD of X
            _, S, dictionary = randomized_svd(
                X, self._n_components, random_state=random_state
            )
            dictionary = S[:, np.newaxis] * dictionary

        if self._n_components <= len(dictionary):
            dictionary = dictionary[: self._n_components, :]
        else:
            dictionary = np.concatenate(
                (
                    dictionary,
                    np.zeros(
                        (self._n_components - len(dictionary), dictionary.shape[1]),
                        dtype=dictionary.dtype,
                    ),
                )
            )

        dictionary = check_array(dictionary, order="F", dtype=X.dtype, copy=False)
        dictionary = np.require(dictionary, requirements="W")

        return dictionary

    def _initialize_inner_stats(self, n_components, n_features, dtype):
        """Initialize the inner stats."""
        if not self.allow_nan:
            self._A = np.zeros((n_components, n_components), dtype=dtype)
            self._B = np.zeros((n_features, n_components), dtype=dtype)
        else:
            self._C = np.zeros((n_components, n_features), dtype=dtype)
            self._B = np.zeros((n_features, n_components), dtype=dtype)
            self._e = np.zeros((n_components, n_features), dtype=dtype)

    def _update_inner_stats(self, X, code, *, observed_mask=None, step):
        """Update the inner stats inplace."""
        batch_size = X.shape[0]

        if step < batch_size - 1:
            theta = (step + 1) * batch_size
        else:
            theta = batch_size**2 + step + 1 - batch_size
        beta = (theta + 1 - batch_size) / (theta + 1)

<<<<<<< HEAD
        if hasattr(self, "_A"):
            # Aij <- beta * Aij + code[:, i] @ code[:, j] / n
            self._A *= beta
            self._A += code.T @ code / batch_size
        if hasattr(self, "_B"):
            # Bij <- beta * Bij + X[:, i] @ code[:, j] / n
            self._B *= beta
            self._B += X.T @ code / batch_size
        if hasattr(self, "_C"):
            # Cij <- beta * Cij + mask[:, j] * code[:, i]² / n
            self._C *= beta
            self._C += code.T**2 @ observed_mask / batch_size
        if hasattr(self, "_e"):
            # eij <- beta * eij
            self._e *= beta

    def _minibatch_step(self, X, dictionary, *, observed_mask=None, step):
=======
        self._A *= beta
        self._A += code.T @ code / batch_size
        self._B *= beta
        self._B += X.T @ code / batch_size

    def _minibatch_step(self, X, dictionary, random_state, step):
>>>>>>> c3bfe86b
        """Perform the update on the dictionary for one minibatch."""
        # Compute code for this batch
        code = _sparse_encode(
            X,
            dictionary,
            observed_mask=observed_mask,
            algorithm=self._fit_algorithm,
            alpha=self.alpha,
            n_jobs=self.n_jobs,
            positive=self.positive_code,
            max_iter=self.transform_max_iter,
            verbose=self.verbose,
        )

        batch_cost, *_ = self._objective_function(
            X, code, dictionary, observed_mask=observed_mask, normalize=True
        )

        # Update inner stats
        self._update_inner_stats(X, code, observed_mask=observed_mask, step=step)

        # Update dictionary
        inner_stats = (
            (self._C, self._B, self._e) if self.allow_nan else (self._A, self._B)
        )
        _update_dict(
            dictionary,
            X,
            code,
            observed_mask=observed_mask,
            inner_stats=inner_stats,
            verbose=self.verbose,
            random_state=self._random_state,
            positive=self.positive_dict,
        )

        # final update of inner stats
        if hasattr(self, "_e"):
            # eij <- eij + code[:, i] @ (code @ dict * mask)[:, j]
            Xr_observed = np.multiply(code @ dictionary, observed_mask)
            self._e += code.T @ Xr_observed / X.shape[0]

        return batch_cost

    def _check_convergence(
        self, X, batch_cost, new_dict, old_dict, n_samples, step, n_steps
    ):
        """Helper function to encapsulate the early stopping logic.

        Early stopping is based on two factors:
        - A small change of the dictionary between two minibatch updates. This is
          controlled by the tol parameter.
        - No more improvement on a smoothed estimate of the objective function for a
          a certain number of consecutive minibatch updates. This is controlled by
          the max_no_improvement parameter.
        """
        batch_size = X.shape[0]

        # counts steps starting from 1 for user friendly verbose mode.
        step = step + 1

        # Ignore 100 first steps or 1 epoch to avoid initializing the ewa_cost with a
        # too bad value
        if step <= min(100, n_samples / batch_size):
            if self.verbose:
                print(f"Minibatch step {step}/{n_steps}: mean batch cost: {batch_cost}")
            return False

        # Compute an Exponentially Weighted Average of the cost function to
        # monitor the convergence while discarding minibatch-local stochastic
        # variability: https://en.wikipedia.org/wiki/Moving_average
        if self._ewa_cost is None:
            self._ewa_cost = batch_cost
        else:
            alpha = batch_size / (n_samples + 1)
            alpha = min(alpha, 1)
            self._ewa_cost = self._ewa_cost * (1 - alpha) + batch_cost * alpha

        if self.verbose:
            print(
                f"Minibatch step {step}/{n_steps}: mean batch cost: "
                f"{batch_cost}, ewa cost: {self._ewa_cost}"
            )

        # Early stopping based on change of dictionary
        dict_diff = linalg.norm(new_dict - old_dict) / self._n_components
        if self.tol > 0 and dict_diff <= self.tol:
            if self.verbose:
                print(f"Converged (small dictionary change) at step {step}/{n_steps}")
            return True

        # Early stopping heuristic due to lack of improvement on smoothed
        # cost function
        if self._ewa_cost_min is None or self._ewa_cost < self._ewa_cost_min:
            self._no_improvement = 0
            self._ewa_cost_min = self._ewa_cost
        else:
            self._no_improvement += 1

        if (
            self.max_no_improvement is not None
            and self._no_improvement >= self.max_no_improvement
        ):
            if self.verbose:
                print(
                    "Converged (lack of improvement in objective function) "
                    f"at step {step}/{n_steps}"
                )
            return True

        return False

    def _check_convergence_with_missing(self, new_dict, old_dict, step, n_steps):
        """Helper function to encapsulate the early stopping logic.

        With missing values, early stopping is only based on a small change of the
        dictionary between two minibatch updates, which is controlled by the tol
        parameter.
        """
        # counts steps starting from 1 for user friendly verbose mode.
        step = step + 1

        if self.verbose:
            print(f"Minibatch step {step}/{n_steps}")

        # Early stopping based on change of dictionary
        dict_diff = linalg.norm(new_dict - old_dict) / self._n_components
        if self.tol > 0 and dict_diff <= self.tol:
            if self.verbose:
                print(f"Converged (small dictionary change) at step {step}/{n_steps}")
            return True

        return False

    def fit(self, X, y=None):
        """Fit the model from data in X.

        Parameters
        ----------
        X : array-like of shape (n_samples, n_features)
            Training vector, where `n_samples` is the number of samples
            and `n_features` is the number of features.

        y : Ignored
            Not used, present for API consistency by convention.

        Returns
        -------
        self : object
            Returns the instance itself.
        """
        self._validate_params()

        X = self._validate_data(
            X,
            dtype=[np.float64, np.float32],
            order="C",
            copy=False,
            force_all_finite=not self.allow_nan,
        )

        self._check_params(X)

        if self.n_iter != "deprecated":
            warnings.warn(
                "'n_iter' is deprecated in version 1.1 and will be removed "
                "in version 1.4. Use 'max_iter' and let 'n_iter' to its default "
                "value instead. 'n_iter' is also ignored if 'max_iter' is "
                "specified.",
                FutureWarning,
            )

        self._random_state = check_random_state(self.random_state)

        if self.allow_nan:
            observed_mask = np.logical_not(_get_mask(X, np.nan))
            # Set entries to zero where values are missing
            X = np.nan_to_num(X, nan=0.0, copy=True)

        dictionary = self._initialize_dict(X, self._random_state)

        if self.shuffle:
            X_train = X.copy()
            self._random_state.shuffle(X_train)
        else:
            X_train = X

        if self.verbose:
            print("[dict_learning]")

        if self.allow_nan:
            self._fit_with_missing(X_train, observed_mask, dictionary)
        else:
            self._fit(X_train, dictionary)

        self.components_ = dictionary

        return self

    def _fit(self, X, dictionary):
        """Fit without missing values."""
        n_samples, n_features = X.shape

        # To monitor convergence based on dict changes
        old_dict = dictionary.copy()

        # Inner stats
        self._initialize_inner_stats(self._n_components, n_features, X.dtype)

        if self.max_iter is not None:

            # Attributes to monitor the convergence
            self._ewa_cost = None
            self._ewa_cost_min = None
            self._no_improvement = 0

            batches = gen_batches(n_samples, self._batch_size)
            batches = itertools.cycle(batches)
            n_steps_per_iter = int(np.ceil(n_samples / self._batch_size))
            n_steps = self.max_iter * n_steps_per_iter

            i = -1  # to allow max_iter = 0

            for i, batch in zip(range(n_steps), batches):
                X_batch = X[batch]

                batch_cost = self._minibatch_step(X_batch, dictionary, step=i)

                if self._check_convergence(
                    X_batch, batch_cost, dictionary, old_dict, n_samples, i, n_steps
                ):
                    break

                # XXX callback param added for backward compat in #18975 but a common
                # unified callback API should be preferred
                if self.callback is not None:
                    self.callback(locals())

                old_dict[:] = dictionary

            self.n_steps_ = i + 1
            self.n_iter_ = np.ceil(self.n_steps_ / n_steps_per_iter)
        else:
            # TODO remove this branch in 1.3
            n_iter = 1000 if self.n_iter == "deprecated" else self.n_iter

            batches = gen_batches(n_samples, self._batch_size)
            batches = itertools.cycle(batches)

            for i, batch in zip(range(n_iter), batches):
                self._minibatch_step(X[batch], dictionary, step=i)

                trigger_verbose = self.verbose and i % ceil(100.0 / self.verbose) == 0
                if self.verbose > 10 or trigger_verbose:
                    print(f"{i} batches processed.")

                if self.callback is not None:
                    self.callback(locals())

            self.n_steps_ = n_iter
            self.n_iter_ = np.ceil(n_iter / int(np.ceil(n_samples / self._batch_size)))

    def _fit_with_missing(self, X, observed_mask, dictionary):
        """Fit with missing values."""
        n_samples, n_features = X.shape

        # To monitor convergence based on dict changes
        old_dict = dictionary.copy()

        # Inner stats
        self._initialize_inner_stats(self._n_components, n_features, X.dtype)

        batches = gen_batches(n_samples, self._batch_size)
        batches = itertools.cycle(batches)
        n_steps_per_iter = int(np.ceil(n_samples / self._batch_size))
        n_steps = self.max_iter * n_steps_per_iter

        i = -1  # to allow max_iter = 0

        for i, batch in zip(range(n_steps), batches):
            X_batch = X[batch]
            observed_mask_batch = observed_mask[batch]

            self._minibatch_step(
                X_batch, dictionary, observed_mask=observed_mask_batch, step=i
            )

            if self._check_convergence_with_missing(dictionary, old_dict, i, n_steps):
                break

            # XXX callback param added for backward compat in #18975 but a common
            # unified callback API should be preferred
            if self.callback is not None:
                self.callback(locals())

            old_dict[:] = dictionary

        self.n_steps_ = i + 1
        self.n_iter_ = np.ceil(self.n_steps_ / n_steps_per_iter)

    def partial_fit(self, X, y=None):
        """Update the model using the data in X as a mini-batch.

        Parameters
        ----------
        X : array-like of shape (n_samples, n_features)
            Training vector, where `n_samples` is the number of samples
            and `n_features` is the number of features.

        y : Ignored
            Not used, present for API consistency by convention.

        Returns
        -------
        self : object
            Return the instance itself.
        """
        has_components = hasattr(self, "components_")

        if not has_components:
            self._validate_params()

        X = self._validate_data(
            X, dtype=[np.float64, np.float32], order="C", reset=not has_components
        )

        if self.allow_nan:
            observed_mask = np.logical_not(_get_mask(X, np.nan))
            # Set entries to zero where values are missing
            X = np.nan_to_num(X, nan=0.0, copy=True)
        else:
            observed_mask = None

        if not has_components:
            # This instance has not been fitted yet (fit or partial_fit)
            self._check_params(X)
            self._random_state = check_random_state(self.random_state)

            dictionary = self._initialize_dict(X, self._random_state)

            self.n_steps_ = 0

            self._initialize_inner_stats(self._n_components, X.shape[1], X.dtype)
        else:
            dictionary = self.components_

        self._minibatch_step(
            X, dictionary, observed_mask=observed_mask, step=self.n_steps_
        )

        self.components_ = dictionary
        self.n_steps_ += 1

        return self

    def _objective_function(
        self, X, code, dictionary, observed_mask=None, normalize=False
    ):
        Xr = code @ dictionary

        if observed_mask is not None:
            data_fit = 0.5 * np.sum((X - Xr) ** 2, where=observed_mask)
        else:
            data_fit = 0.5 * np.sum((X - Xr) ** 2)

        penalization = self.alpha * np.sum(np.abs(code))

        if normalize:
            data_fit /= X.shape[0]
            penalization /= X.shape[0]

        return data_fit + penalization, data_fit, penalization

    def objective_function(self, X, y=None, *, normalize=False):
        """Compute the objective function.

        Parameters
        ----------
        X : array-like of shape (n_samples, n_features)
            The data matrix.

        normalize : bool, default=False
            If True, return the per-sample objective function.

        Returns
        -------
        objective : float
            The value of the objective function.

        data_fit : float
            The value of the data fit term.

        penalization : float
            The value of the penalization term.
        """
        code = self.transform(X)
        dictionary = self.components_

        if self.allow_nan:
            observed_mask = np.logical_not(_get_mask(X, np.nan))
        else:
            observed_mask = None

        return self._objective_function(X, code, dictionary, observed_mask, normalize)

    @property
    def _n_features_out(self):
        """Number of transformed output features."""
        return self.components_.shape[0]

    def _more_tags(self):
        return {
            "preserves_dtype": [np.float64, np.float32],
        }<|MERGE_RESOLUTION|>--- conflicted
+++ resolved
@@ -2289,7 +2289,6 @@
             theta = batch_size**2 + step + 1 - batch_size
         beta = (theta + 1 - batch_size) / (theta + 1)
 
-<<<<<<< HEAD
         if hasattr(self, "_A"):
             # Aij <- beta * Aij + code[:, i] @ code[:, j] / n
             self._A *= beta
@@ -2307,14 +2306,6 @@
             self._e *= beta
 
     def _minibatch_step(self, X, dictionary, *, observed_mask=None, step):
-=======
-        self._A *= beta
-        self._A += code.T @ code / batch_size
-        self._B *= beta
-        self._B += X.T @ code / batch_size
-
-    def _minibatch_step(self, X, dictionary, random_state, step):
->>>>>>> c3bfe86b
         """Perform the update on the dictionary for one minibatch."""
         # Compute code for this batch
         code = _sparse_encode(
