--- conflicted
+++ resolved
@@ -1944,12 +1944,8 @@
     ...     n_samples=100, n_components=15, n_features=20, n_nonzero_coefs=10,
     ...     random_state=42, data_transposed=False)
     >>> dict_learner = MiniBatchDictionaryLearning(
-<<<<<<< HEAD
     ...     n_components=15, batch_size=3, transform_algorithm='lasso_lars',
-=======
-    ...     n_components=15, transform_algorithm='lasso_lars', transform_alpha=0.1,
->>>>>>> c3f81c1d
-    ...     random_state=42)
+    ...     transform_alpha=0.1, random_state=42)
     >>> X_transformed = dict_learner.fit_transform(X)
 
     We can check the level of sparsity of `X_transformed`:
