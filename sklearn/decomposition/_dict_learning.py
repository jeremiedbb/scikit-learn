""" Dictionary learning.
"""
# Author: Vlad Niculae, Gael Varoquaux, Alexandre Gramfort
# License: BSD 3 clause

import time
import sys
import itertools
from numbers import Integral, Real
import warnings

from math import ceil

import numpy as np
from scipy import linalg
from joblib import Parallel, effective_n_jobs

from ..base import BaseEstimator, TransformerMixin, ClassNamePrefixFeaturesOutMixin
from ..utils import check_array, check_random_state, gen_even_slices, gen_batches
<<<<<<< HEAD
from ..utils import deprecated
from ..utils._mask import _get_mask
=======
>>>>>>> 87b6f3d4
from ..utils._param_validation import Hidden, Interval, StrOptions
from ..utils._param_validation import validate_params
from ..utils.extmath import randomized_svd, row_norms, svd_flip
from ..utils.validation import check_is_fitted
from ..utils.fixes import delayed
from ..linear_model import Lasso, orthogonal_mp_gram, LassoLars, Lars


def _check_positive_coding(method, positive):
    if positive and method in ["omp", "lars"]:
        raise ValueError(
            "Positive constraint not supported for '{}' coding method.".format(method)
        )


def _sparse_encode(
    X,
    dictionary,
    gram,
    cov=None,
    algorithm="lasso_lars",
    regularization=None,
    copy_cov=True,
    init=None,
    max_iter=1000,
    check_input=True,
    verbose=0,
    positive=False,
):
    """Generic sparse coding.

    Each column of the result is the solution to a Lasso problem.

    Parameters
    ----------
    X : ndarray of shape (n_samples, n_features)
        Data matrix.

    dictionary : ndarray of shape (n_components, n_features)
        The dictionary matrix against which to solve the sparse coding of
        the data. Some of the algorithms assume normalized rows.

    gram : ndarray of shape (n_components, n_components) or None
        Precomputed Gram matrix, `dictionary * dictionary'`
        gram can be `None` if method is 'threshold'.

    cov : ndarray of shape (n_components, n_samples), default=None
        Precomputed covariance, `dictionary * X'`.

    algorithm : {'lasso_lars', 'lasso_cd', 'lars', 'omp', 'threshold'}, \
            default='lasso_lars'
        The algorithm used:

        * `'lars'`: uses the least angle regression method
          (`linear_model.lars_path`);
        * `'lasso_lars'`: uses Lars to compute the Lasso solution;
        * `'lasso_cd'`: uses the coordinate descent method to compute the
          Lasso solution (`linear_model.Lasso`). lasso_lars will be faster if
          the estimated components are sparse;
        * `'omp'`: uses orthogonal matching pursuit to estimate the sparse
          solution;
        * `'threshold'`: squashes to zero all coefficients less than
          regularization from the projection `dictionary * data'`.

    regularization : int or float, default=None
        The regularization parameter. It corresponds to alpha when
        algorithm is `'lasso_lars'`, `'lasso_cd'` or `'threshold'`.
        Otherwise it corresponds to `n_nonzero_coefs`.

    init : ndarray of shape (n_samples, n_components), default=None
        Initialization value of the sparse code. Only used if
        `algorithm='lasso_cd'`.

    max_iter : int, default=1000
        Maximum number of iterations to perform if `algorithm='lasso_cd'` or
        `'lasso_lars'`.

    copy_cov : bool, default=True
        Whether to copy the precomputed covariance matrix; if `False`, it may
        be overwritten.

    check_input : bool, default=True
        If `False`, the input arrays `X` and dictionary will not be checked.

    verbose : int, default=0
        Controls the verbosity; the higher, the more messages.

    positive: bool, default=False
        Whether to enforce a positivity constraint on the sparse code.

        .. versionadded:: 0.20

    Returns
    -------
    code : ndarray of shape (n_components, n_features)
        The sparse codes.

    See Also
    --------
    sklearn.linear_model.lars_path
    sklearn.linear_model.orthogonal_mp
    sklearn.linear_model.Lasso
    SparseCoder
    """
    if X.ndim == 1:
        X = X[:, np.newaxis]
    n_samples, n_features = X.shape
    n_components = dictionary.shape[0]
    if dictionary.shape[1] != X.shape[1]:
        raise ValueError(
            "Dictionary and X have different numbers of features:"
            "dictionary.shape: {} X.shape{}".format(dictionary.shape, X.shape)
        )
    if cov is None and algorithm != "lasso_cd":
        # overwriting cov is safe
        copy_cov = False
        cov = np.dot(dictionary, X.T)

    _check_positive_coding(algorithm, positive)

    if algorithm == "lasso_lars":
        alpha = float(regularization) / n_features  # account for scaling
        try:
            err_mgt = np.seterr(all="ignore")

            # Not passing in verbose=max(0, verbose-1) because Lars.fit already
            # corrects the verbosity level.
            lasso_lars = LassoLars(
                alpha=alpha,
                fit_intercept=False,
                verbose=verbose,
                precompute=gram,
                fit_path=False,
                positive=positive,
                max_iter=max_iter,
            )
            lasso_lars.fit(dictionary.T, X.T, Xy=cov)
            new_code = lasso_lars.coef_
        finally:
            np.seterr(**err_mgt)

    elif algorithm == "lasso_cd":
        alpha = float(regularization) / n_features  # account for scaling

        # TODO: Make verbosity argument for Lasso?
        # sklearn.linear_model.coordinate_descent.enet_path has a verbosity
        # argument that we could pass in from Lasso.
        clf = Lasso(
            alpha=alpha,
            fit_intercept=False,
            precompute=gram,
            max_iter=max_iter,
            warm_start=True,
            positive=positive,
        )

        if init is not None:
            clf.coef_ = init

        clf.fit(dictionary.T, X.T, check_input=check_input)
        new_code = clf.coef_

    elif algorithm == "lars":
        try:
            err_mgt = np.seterr(all="ignore")

            # Not passing in verbose=max(0, verbose-1) because Lars.fit already
            # corrects the verbosity level.
            lars = Lars(
                fit_intercept=False,
                verbose=verbose,
                precompute=gram,
                n_nonzero_coefs=int(regularization),
                fit_path=False,
            )
            lars.fit(dictionary.T, X.T, Xy=cov)
            new_code = lars.coef_
        finally:
            np.seterr(**err_mgt)

    elif algorithm == "threshold":
        new_code = (np.sign(cov) * np.maximum(np.abs(cov) - regularization, 0)).T
        if positive:
            np.clip(new_code, 0, None, out=new_code)

    elif algorithm == "omp":
        new_code = orthogonal_mp_gram(
            Gram=gram,
            Xy=cov,
            n_nonzero_coefs=int(regularization),
            tol=None,
            norms_squared=row_norms(X, squared=True),
            copy_Xy=copy_cov,
        ).T
    else:
        raise ValueError(
            'Sparse coding method must be "lasso_lars" '
            '"lasso_cd", "lasso", "threshold" or "omp", got %s.' % algorithm
        )
    if new_code.ndim != 2:
        return new_code.reshape(n_samples, n_components)
    return new_code


@validate_params(
    {
        "X": ["array-like"],
        "dictionary": ["array-like"],
        "gram": ["array-like", None],
        "cov": ["array-like", None],
        "algorithm": [
            StrOptions({"lasso_lars", "lasso_cd", "lars", "omp", "threshold"})
        ],
        "n_nonzero_coefs": [Interval(Integral, 1, None, closed="left"), None],
        "alpha": [Interval(Real, 0, None, closed="left"), None],
        "copy_cov": ["boolean"],
        "init": ["array-like", None],
        "max_iter": [Interval(Integral, 0, None, closed="left")],
        "n_jobs": [Integral, None],
        "check_input": ["boolean"],
        "verbose": ["verbose"],
        "positive": ["boolean"],
    }
)
# XXX : could be moved to the linear_model module
def sparse_encode(
    X,
    dictionary,
    *,
    gram=None,
    cov=None,
    algorithm="lasso_lars",
    n_nonzero_coefs=None,
    alpha=None,
    copy_cov=True,
    init=None,
    max_iter=1000,
    n_jobs=None,
    check_input=True,
    verbose=0,
    positive=False,
):
    """Sparse coding.

    Each row of the result is the solution to a sparse coding problem.
    The goal is to find a sparse array `code` such that::

        X ~= code * dictionary

    Read more in the :ref:`User Guide <SparseCoder>`.

    Parameters
    ----------
    X : array-like of shape (n_samples, n_features)
        Data matrix.

    dictionary : array-like of shape (n_components, n_features)
        The dictionary matrix against which to solve the sparse coding of
        the data. Some of the algorithms assume normalized rows for meaningful
        output.

    gram : array-like of shape (n_components, n_components), default=None
        Precomputed Gram matrix, `dictionary * dictionary'`.

    cov : array-like of shape (n_components, n_samples), default=None
        Precomputed covariance, `dictionary' * X`.

    algorithm : {'lasso_lars', 'lasso_cd', 'lars', 'omp', 'threshold'}, \
            default='lasso_lars'
        The algorithm used:

        * `'lars'`: uses the least angle regression method
          (`linear_model.lars_path`);
        * `'lasso_lars'`: uses Lars to compute the Lasso solution;
        * `'lasso_cd'`: uses the coordinate descent method to compute the
          Lasso solution (`linear_model.Lasso`). lasso_lars will be faster if
          the estimated components are sparse;
        * `'omp'`: uses orthogonal matching pursuit to estimate the sparse
          solution;
        * `'threshold'`: squashes to zero all coefficients less than
          regularization from the projection `dictionary * data'`.

    n_nonzero_coefs : int, default=None
        Number of nonzero coefficients to target in each column of the
        solution. This is only used by `algorithm='lars'` and `algorithm='omp'`
        and is overridden by `alpha` in the `omp` case. If `None`, then
        `n_nonzero_coefs=int(n_features / 10)`.

    alpha : float, default=None
        If `algorithm='lasso_lars'` or `algorithm='lasso_cd'`, `alpha` is the
        penalty applied to the L1 norm.
        If `algorithm='threshold'`, `alpha` is the absolute value of the
        threshold below which coefficients will be squashed to zero.
        If `algorithm='omp'`, `alpha` is the tolerance parameter: the value of
        the reconstruction error targeted. In this case, it overrides
        `n_nonzero_coefs`.
        If `None`, default to 1.

    copy_cov : bool, default=True
        Whether to copy the precomputed covariance matrix; if `False`, it may
        be overwritten.

    init : ndarray of shape (n_samples, n_components), default=None
        Initialization value of the sparse codes. Only used if
        `algorithm='lasso_cd'`.

    max_iter : int, default=1000
        Maximum number of iterations to perform if `algorithm='lasso_cd'` or
        `'lasso_lars'`.

    n_jobs : int, default=None
        Number of parallel jobs to run.
        ``None`` means 1 unless in a :obj:`joblib.parallel_backend` context.
        ``-1`` means using all processors. See :term:`Glossary <n_jobs>`
        for more details.

    check_input : bool, default=True
        If `False`, the input arrays X and dictionary will not be checked.

    verbose : int, default=0
        Controls the verbosity; the higher, the more messages.

    positive : bool, default=False
        Whether to enforce positivity when finding the encoding.

        .. versionadded:: 0.20

    Returns
    -------
    code : ndarray of shape (n_samples, n_components)
        The sparse codes.

    See Also
    --------
    sklearn.linear_model.lars_path : Compute Least Angle Regression or Lasso
        path using LARS algorithm.
    sklearn.linear_model.orthogonal_mp : Solves Orthogonal Matching Pursuit problems.
    sklearn.linear_model.Lasso : Train Linear Model with L1 prior as regularizer.
    SparseCoder : Find a sparse representation of data from a fixed precomputed
        dictionary.
    """
    if check_input:
        if algorithm == "lasso_cd":
            dictionary = check_array(
                dictionary, order="C", dtype=[np.float64, np.float32]
            )
            X = check_array(X, order="C", dtype=[np.float64, np.float32])
        else:
            dictionary = check_array(dictionary)
            X = check_array(X)

    n_samples, n_features = X.shape
    n_components = dictionary.shape[0]

    if gram is None and algorithm != "threshold":
        gram = np.dot(dictionary, dictionary.T)

    if cov is None and algorithm != "lasso_cd":
        copy_cov = False
        cov = np.dot(dictionary, X.T)

    if algorithm in ("lars", "omp"):
        regularization = n_nonzero_coefs
        if regularization is None:
            regularization = min(max(n_features / 10, 1), n_components)
    else:
        regularization = alpha
        if regularization is None:
            regularization = 1.0

    if effective_n_jobs(n_jobs) == 1 or algorithm == "threshold":
        code = _sparse_encode(
            X,
            dictionary,
            gram,
            cov=cov,
            algorithm=algorithm,
            regularization=regularization,
            copy_cov=copy_cov,
            init=init,
            max_iter=max_iter,
            check_input=False,
            verbose=verbose,
            positive=positive,
        )
        return code

    # Enter parallel code block
    code = np.empty((n_samples, n_components))
    slices = list(gen_even_slices(n_samples, effective_n_jobs(n_jobs)))

    code_views = Parallel(n_jobs=n_jobs, verbose=verbose)(
        delayed(_sparse_encode)(
            X[this_slice],
            dictionary,
            gram,
            cov[:, this_slice] if cov is not None else None,
            algorithm,
            regularization=regularization,
            copy_cov=copy_cov,
            init=init[this_slice] if init is not None else None,
            max_iter=max_iter,
            check_input=False,
            verbose=verbose,
            positive=positive,
        )
        for this_slice in slices
    )
    for this_slice, this_view in zip(slices, code_views):
        code[this_slice] = this_view
    return code


def sparse_encode_with_missing(
    X,
    dictionary,
    observed_mask,
    *,
    gram=None,
    cov=None,
    algorithm="lasso_lars",
    n_nonzero_coefs=None,
    alpha=None,
    copy_cov=True,
    init=None,
    max_iter=1000,
    n_jobs=None,
    check_input=True,
    verbose=0,
    positive=False,
):
    n_samples = X.shape[0]
    n_components = dictionary.shape[0]
    code = np.zeros((n_samples, n_components), dtype=X.dtype)

    for i in range(n_samples):
        dictionary_masked = np.multiply(dictionary, observed_mask[i])
        code[i] = sparse_encode(
            X[[i]],
            dictionary_masked, 
            gram=gram,
            cov=cov,
            algorithm=algorithm,
            n_nonzero_coefs=n_nonzero_coefs,
            alpha=alpha,
            copy_cov=copy_cov,
            init=init,
            max_iter=max_iter,
            n_jobs=n_jobs,
            check_input=check_input,
            verbose=verbose,
            positive=positive,
        )

    return code


def _update_dict(
    dictionary,
    Y,
    code,
    A=None,
    B=None,
    verbose=False,
    random_state=None,
    positive=False,
):
    """Update the dense dictionary factor in place.

    Parameters
    ----------
    dictionary : ndarray of shape (n_components, n_features)
        Value of the dictionary at the previous iteration.

    Y : ndarray of shape (n_samples, n_features)
        Data matrix.

    code : ndarray of shape (n_samples, n_components)
        Sparse coding of the data against which to optimize the dictionary.

    A : ndarray of shape (n_components, n_components), default=None
        Together with `B`, sufficient stats of the online model to update the
        dictionary.

    B : ndarray of shape (n_features, n_components), default=None
        Together with `A`, sufficient stats of the online model to update the
        dictionary.

    verbose: bool, default=False
        Degree of output the procedure will print.

    random_state : int, RandomState instance or None, default=None
        Used for randomly initializing the dictionary. Pass an int for
        reproducible results across multiple function calls.
        See :term:`Glossary <random_state>`.

    positive : bool, default=False
        Whether to enforce positivity when finding the dictionary.

        .. versionadded:: 0.20
    """
    n_samples, n_components = code.shape
    random_state = check_random_state(random_state)

    if A is None:
        A = code.T @ code
    if B is None:
        B = Y.T @ code

    n_unused = 0

    for k in range(n_components):
        if A[k, k] > 1e-6:
            # 1e-6 is arbitrary but consistent with the spams implementation
            dictionary[k] += (B[:, k] - A[k] @ dictionary) / A[k, k]
        else:
            # kth atom is almost never used -> sample a new one from the data
            newd = Y[random_state.choice(n_samples)]

            # add small noise to avoid making the sparse coding ill conditioned
            noise_level = 0.01 * (newd.std() or 1)  # avoid 0 std
            noise = random_state.normal(0, noise_level, size=len(newd))

            dictionary[k] = newd + noise
            code[:, k] = 0
            n_unused += 1

        if positive:
            np.clip(dictionary[k], 0, None, out=dictionary[k])

        # Projection on the constraint set ||V_k|| <= 1
        dictionary[k] /= max(linalg.norm(dictionary[k]), 1)

    if verbose and n_unused > 0:
        print(f"{n_unused} unused atoms resampled.")


def _dict_learning(
    X,
    n_components,
    *,
    alpha,
    max_iter,
    tol,
    method,
    n_jobs,
    dict_init,
    code_init,
    callback,
    verbose,
    random_state,
    return_n_iter,
    positive_dict,
    positive_code,
    method_max_iter,
):
    """Main dictionary learning algorithm"""
    t0 = time.time()
    # Init the code and the dictionary with SVD of Y
    if code_init is not None and dict_init is not None:
        code = np.array(code_init, order="F")
        # Don't copy V, it will happen below
        dictionary = dict_init
    else:
        code, S, dictionary = linalg.svd(X, full_matrices=False)
        # flip the initial code's sign to enforce deterministic output
        code, dictionary = svd_flip(code, dictionary)
        dictionary = S[:, np.newaxis] * dictionary
    r = len(dictionary)
    if n_components <= r:  # True even if n_components=None
        code = code[:, :n_components]
        dictionary = dictionary[:n_components, :]
    else:
        code = np.c_[code, np.zeros((len(code), n_components - r))]
        dictionary = np.r_[
            dictionary, np.zeros((n_components - r, dictionary.shape[1]))
        ]

    # Fortran-order dict better suited for the sparse coding which is the
    # bottleneck of this algorithm.
    dictionary = np.asfortranarray(dictionary)

    errors = []
    current_cost = np.nan

    if verbose == 1:
        print("[dict_learning]", end=" ")

    # If max_iter is 0, number of iterations returned should be zero
    ii = -1

    for ii in range(max_iter):
        dt = time.time() - t0
        if verbose == 1:
            sys.stdout.write(".")
            sys.stdout.flush()
        elif verbose:
            print(
                "Iteration % 3i (elapsed time: % 3is, % 4.1fmn, current cost % 7.3f)"
                % (ii, dt, dt / 60, current_cost)
            )

        # Update code
        code = sparse_encode(
            X,
            dictionary,
            algorithm=method,
            alpha=alpha,
            init=code,
            n_jobs=n_jobs,
            positive=positive_code,
            max_iter=method_max_iter,
            verbose=verbose,
        )

        # Update dictionary in place
        _update_dict(
            dictionary,
            X,
            code,
            verbose=verbose,
            random_state=random_state,
            positive=positive_dict,
        )

        # Cost function
        current_cost = 0.5 * np.sum((X - code @ dictionary) ** 2) + alpha * np.sum(
            np.abs(code)
        )
        errors.append(current_cost)

        if ii > 0:
            dE = errors[-2] - errors[-1]
            # assert(dE >= -tol * errors[-1])
            if dE < tol * errors[-1]:
                if verbose == 1:
                    # A line return
                    print("")
                elif verbose:
                    print("--- Convergence reached after %d iterations" % ii)
                break
        if ii % 5 == 0 and callback is not None:
            callback(locals())

    if return_n_iter:
        return code, dictionary, errors, ii + 1
    else:
        return code, dictionary, errors


def _check_warn_deprecated(param, name, default, additional_message=None):
    if param != "deprecated":
        msg = (
            f"'{name}' is deprecated in version 1.1 and will be removed in version 1.4."
        )
        if additional_message:
            msg += f" {additional_message}"
        warnings.warn(msg, FutureWarning)
        return param
    else:
        return default


def dict_learning_online(
    X,
    n_components=2,
    *,
    alpha=1,
    n_iter="deprecated",
    max_iter=None,
    return_code=True,
    dict_init=None,
    callback=None,
    batch_size=256,
    verbose=False,
    shuffle=True,
    n_jobs=None,
    method="lars",
    iter_offset="deprecated",
    random_state=None,
    return_inner_stats="deprecated",
    inner_stats="deprecated",
    return_n_iter="deprecated",
    positive_dict=False,
    positive_code=False,
    method_max_iter=1000,
    tol=1e-3,
    max_no_improvement=10,
):
    """Solve a dictionary learning matrix factorization problem online.

    Finds the best dictionary and the corresponding sparse code for
    approximating the data matrix X by solving::

        (U^*, V^*) = argmin 0.5 || X - U V ||_Fro^2 + alpha * || U ||_1,1
                     (U,V)
                     with || V_k ||_2 = 1 for all  0 <= k < n_components

    where V is the dictionary and U is the sparse code. ||.||_Fro stands for
    the Frobenius norm and ||.||_1,1 stands for the entry-wise matrix norm
    which is the sum of the absolute values of all the entries in the matrix.
    This is accomplished by repeatedly iterating over mini-batches by slicing
    the input data.

    Read more in the :ref:`User Guide <DictionaryLearning>`.

    Parameters
    ----------
    X : ndarray of shape (n_samples, n_features)
        Data matrix.

    n_components : int or None, default=2
        Number of dictionary atoms to extract. If None, then ``n_components``
        is set to ``n_features``.

    alpha : float, default=1
        Sparsity controlling parameter.

    n_iter : int, default=100
        Number of mini-batch iterations to perform.

        .. deprecated:: 1.1
           `n_iter` is deprecated in 1.1 and will be removed in 1.4. Use
           `max_iter` instead.

    max_iter : int, default=None
        Maximum number of iterations over the complete dataset before
        stopping independently of any early stopping criterion heuristics.
        If ``max_iter`` is not None, ``n_iter`` is ignored.

        .. versionadded:: 1.1

    return_code : bool, default=True
        Whether to also return the code U or just the dictionary `V`.

    dict_init : ndarray of shape (n_components, n_features), default=None
        Initial values for the dictionary for warm restart scenarios.
        If `None`, the initial values for the dictionary are created
        with an SVD decomposition of the data via :func:`~sklearn.utils.randomized_svd`.

    callback : callable, default=None
        A callable that gets invoked at the end of each iteration.

    batch_size : int, default=256
        The number of samples to take in each batch.

        .. versionchanged:: 1.3
           The default value of `batch_size` changed from 3 to 256 in version 1.3.

    verbose : bool, default=False
        To control the verbosity of the procedure.

    shuffle : bool, default=True
        Whether to shuffle the data before splitting it in batches.

    n_jobs : int, default=None
        Number of parallel jobs to run.
        ``None`` means 1 unless in a :obj:`joblib.parallel_backend` context.
        ``-1`` means using all processors. See :term:`Glossary <n_jobs>`
        for more details.

    method : {'lars', 'cd'}, default='lars'
        * `'lars'`: uses the least angle regression method to solve the lasso
          problem (`linear_model.lars_path`);
        * `'cd'`: uses the coordinate descent method to compute the
          Lasso solution (`linear_model.Lasso`). Lars will be faster if
          the estimated components are sparse.

    iter_offset : int, default=0
        Number of previous iterations completed on the dictionary used for
        initialization.

        .. deprecated:: 1.1
           `iter_offset` serves internal purpose only and will be removed in 1.4.

    random_state : int, RandomState instance or None, default=None
        Used for initializing the dictionary when ``dict_init`` is not
        specified, randomly shuffling the data when ``shuffle`` is set to
        ``True``, and updating the dictionary. Pass an int for reproducible
        results across multiple function calls.
        See :term:`Glossary <random_state>`.

    return_inner_stats : bool, default=False
        Return the inner statistics A (dictionary covariance) and B
        (data approximation). Useful to restart the algorithm in an
        online setting. If `return_inner_stats` is `True`, `return_code` is
        ignored.

        .. deprecated:: 1.1
           `return_inner_stats` serves internal purpose only and will be removed in 1.4.

    inner_stats : tuple of (A, B) ndarrays, default=None
        Inner sufficient statistics that are kept by the algorithm.
        Passing them at initialization is useful in online settings, to
        avoid losing the history of the evolution.
        `A` `(n_components, n_components)` is the dictionary covariance matrix.
        `B` `(n_features, n_components)` is the data approximation matrix.

        .. deprecated:: 1.1
           `inner_stats` serves internal purpose only and will be removed in 1.4.

    return_n_iter : bool, default=False
        Whether or not to return the number of iterations.

        .. deprecated:: 1.1
           `return_n_iter` will be removed in 1.4 and n_iter will never be returned.

    positive_dict : bool, default=False
        Whether to enforce positivity when finding the dictionary.

        .. versionadded:: 0.20

    positive_code : bool, default=False
        Whether to enforce positivity when finding the code.

        .. versionadded:: 0.20

    method_max_iter : int, default=1000
        Maximum number of iterations to perform when solving the lasso problem.

        .. versionadded:: 0.22

    tol : float, default=1e-3
        Control early stopping based on the norm of the differences in the
        dictionary between 2 steps. Used only if `max_iter` is not None.

        To disable early stopping based on changes in the dictionary, set
        `tol` to 0.0.

        .. versionadded:: 1.1

    max_no_improvement : int, default=10
        Control early stopping based on the consecutive number of mini batches
        that does not yield an improvement on the smoothed cost function. Used only if
        `max_iter` is not None.

        To disable convergence detection based on cost function, set
        `max_no_improvement` to None.

        .. versionadded:: 1.1

    Returns
    -------
    code : ndarray of shape (n_samples, n_components),
        The sparse code (only returned if `return_code=True`).

    dictionary : ndarray of shape (n_components, n_features),
        The solutions to the dictionary learning problem.

    n_iter : int
        Number of iterations run. Returned only if `return_n_iter` is
        set to `True`.

    See Also
    --------
    dict_learning : Solve a dictionary learning matrix factorization problem.
    DictionaryLearning : Find a dictionary that sparsely encodes data.
    MiniBatchDictionaryLearning : A faster, less accurate, version of the dictionary
        learning algorithm.
    SparsePCA : Sparse Principal Components Analysis.
    MiniBatchSparsePCA : Mini-batch Sparse Principal Components Analysis.
    """
    deps = (return_n_iter, return_inner_stats, iter_offset, inner_stats)
    if max_iter is not None and not all(arg == "deprecated" for arg in deps):
        raise ValueError(
            "The following arguments are incompatible with 'max_iter': "
            "return_n_iter, return_inner_stats, iter_offset, inner_stats"
        )

    iter_offset = _check_warn_deprecated(iter_offset, "iter_offset", default=0)
    return_inner_stats = _check_warn_deprecated(
        return_inner_stats,
        "return_inner_stats",
        default=False,
        additional_message="From 1.4 inner_stats will never be returned.",
    )
    inner_stats = _check_warn_deprecated(inner_stats, "inner_stats", default=None)
    return_n_iter = _check_warn_deprecated(
        return_n_iter,
        "return_n_iter",
        default=False,
        additional_message=(
            "From 1.4 'n_iter' will never be returned. Refer to the 'n_iter_' and "
            "'n_steps_' attributes of the MiniBatchDictionaryLearning object instead."
        ),
    )

    if max_iter is not None:
        transform_algorithm = "lasso_" + method

        est = MiniBatchDictionaryLearning(
            n_components=n_components,
            alpha=alpha,
            n_iter=n_iter,
            n_jobs=n_jobs,
            fit_algorithm=method,
            batch_size=batch_size,
            shuffle=shuffle,
            dict_init=dict_init,
            random_state=random_state,
            transform_algorithm=transform_algorithm,
            transform_alpha=alpha,
            positive_code=positive_code,
            positive_dict=positive_dict,
            transform_max_iter=method_max_iter,
            verbose=verbose,
            callback=callback,
            tol=tol,
            max_no_improvement=max_no_improvement,
        ).fit(X)

        if not return_code:
            return est.components_
        else:
            code = est.transform(X)
            return code, est.components_

    # TODO(1.4) remove the whole old behavior
    # Fallback to old behavior

    n_iter = _check_warn_deprecated(
        n_iter, "n_iter", default=100, additional_message="Use 'max_iter' instead."
    )

    if n_components is None:
        n_components = X.shape[1]

    if method not in ("lars", "cd"):
        raise ValueError("Coding method not supported as a fit algorithm.")

    _check_positive_coding(method, positive_code)

    method = "lasso_" + method

    t0 = time.time()
    n_samples, n_features = X.shape
    # Avoid integer division problems
    alpha = float(alpha)
    random_state = check_random_state(random_state)

    # Init V with SVD of X
    if dict_init is not None:
        dictionary = dict_init
    else:
        _, S, dictionary = randomized_svd(X, n_components, random_state=random_state)
        dictionary = S[:, np.newaxis] * dictionary
    r = len(dictionary)
    if n_components <= r:
        dictionary = dictionary[:n_components, :]
    else:
        dictionary = np.r_[
            dictionary,
            np.zeros((n_components - r, dictionary.shape[1]), dtype=dictionary.dtype),
        ]

    if verbose == 1:
        print("[dict_learning]", end=" ")

    if shuffle:
        X_train = X.copy()
        random_state.shuffle(X_train)
    else:
        X_train = X

    X_train = check_array(
        X_train, order="C", dtype=[np.float64, np.float32], copy=False
    )

    # Fortran-order dict better suited for the sparse coding which is the
    # bottleneck of this algorithm.
    dictionary = check_array(dictionary, order="F", dtype=X_train.dtype, copy=False)
    dictionary = np.require(dictionary, requirements="W")

    batches = gen_batches(n_samples, batch_size)
    batches = itertools.cycle(batches)

    # The covariance of the dictionary
    if inner_stats is None:
        A = np.zeros((n_components, n_components), dtype=X_train.dtype)
        # The data approximation
        B = np.zeros((n_features, n_components), dtype=X_train.dtype)
    else:
        A = inner_stats[0].copy()
        B = inner_stats[1].copy()

    # If n_iter is zero, we need to return zero.
    ii = iter_offset - 1

    for ii, batch in zip(range(iter_offset, iter_offset + n_iter), batches):
        this_X = X_train[batch]
        dt = time.time() - t0
        if verbose == 1:
            sys.stdout.write(".")
            sys.stdout.flush()
        elif verbose:
            if verbose > 10 or ii % ceil(100.0 / verbose) == 0:
                print(
                    "Iteration % 3i (elapsed time: % 3is, % 4.1fmn)" % (ii, dt, dt / 60)
                )

        this_code = sparse_encode(
            this_X,
            dictionary,
            algorithm=method,
            alpha=alpha,
            n_jobs=n_jobs,
            check_input=False,
            positive=positive_code,
            max_iter=method_max_iter,
            verbose=verbose,
        )

        # Update the auxiliary variables
        if ii < batch_size - 1:
            theta = float((ii + 1) * batch_size)
        else:
            theta = float(batch_size**2 + ii + 1 - batch_size)
        beta = (theta + 1 - batch_size) / (theta + 1)

        A *= beta
        A += np.dot(this_code.T, this_code)
        B *= beta
        B += np.dot(this_X.T, this_code)

        # Update dictionary in place
        _update_dict(
            dictionary,
            this_X,
            this_code,
            A,
            B,
            verbose=verbose,
            random_state=random_state,
            positive=positive_dict,
        )

        # Maybe we need a stopping criteria based on the amount of
        # modification in the dictionary
        if callback is not None:
            callback(locals())

    if return_inner_stats:
        if return_n_iter:
            return dictionary, (A, B), ii - iter_offset + 1
        else:
            return dictionary, (A, B)
    if return_code:
        if verbose > 1:
            print("Learning code...", end=" ")
        elif verbose == 1:
            print("|", end=" ")
        code = sparse_encode(
            X,
            dictionary,
            algorithm=method,
            alpha=alpha,
            n_jobs=n_jobs,
            check_input=False,
            positive=positive_code,
            max_iter=method_max_iter,
            verbose=verbose,
        )
        if verbose > 1:
            dt = time.time() - t0
            print("done (total time: % 3is, % 4.1fmn)" % (dt, dt / 60))
        if return_n_iter:
            return code, dictionary, ii - iter_offset + 1
        else:
            return code, dictionary

    if return_n_iter:
        return dictionary, ii - iter_offset + 1
    else:
        return dictionary


@validate_params(
    {
        "X": ["array-like"],
        "method": [StrOptions({"lars", "cd"})],
        "return_n_iter": ["boolean"],
        "method_max_iter": [Interval(Integral, 0, None, closed="left")],
    }
)
def dict_learning(
    X,
    n_components,
    *,
    alpha,
    max_iter=100,
    tol=1e-8,
    method="lars",
    n_jobs=None,
    dict_init=None,
    code_init=None,
    callback=None,
    verbose=False,
    random_state=None,
    return_n_iter=False,
    positive_dict=False,
    positive_code=False,
    method_max_iter=1000,
):
    """Solve a dictionary learning matrix factorization problem.

    Finds the best dictionary and the corresponding sparse code for
    approximating the data matrix X by solving::

        (U^*, V^*) = argmin 0.5 || X - U V ||_Fro^2 + alpha * || U ||_1,1
                     (U,V)
                    with || V_k ||_2 = 1 for all  0 <= k < n_components

    where V is the dictionary and U is the sparse code. ||.||_Fro stands for
    the Frobenius norm and ||.||_1,1 stands for the entry-wise matrix norm
    which is the sum of the absolute values of all the entries in the matrix.

    Read more in the :ref:`User Guide <DictionaryLearning>`.

    Parameters
    ----------
    X : array-like of shape (n_samples, n_features)
        Data matrix.

    n_components : int
        Number of dictionary atoms to extract.

    alpha : int or float
        Sparsity controlling parameter.

    max_iter : int, default=100
        Maximum number of iterations to perform.

    tol : float, default=1e-8
        Tolerance for the stopping condition.

    method : {'lars', 'cd'}, default='lars'
        The method used:

        * `'lars'`: uses the least angle regression method to solve the lasso
           problem (`linear_model.lars_path`);
        * `'cd'`: uses the coordinate descent method to compute the
          Lasso solution (`linear_model.Lasso`). Lars will be faster if
          the estimated components are sparse.

    n_jobs : int, default=None
        Number of parallel jobs to run.
        ``None`` means 1 unless in a :obj:`joblib.parallel_backend` context.
        ``-1`` means using all processors. See :term:`Glossary <n_jobs>`
        for more details.

    dict_init : ndarray of shape (n_components, n_features), default=None
        Initial value for the dictionary for warm restart scenarios. Only used
        if `code_init` and `dict_init` are not None.

    code_init : ndarray of shape (n_samples, n_components), default=None
        Initial value for the sparse code for warm restart scenarios. Only used
        if `code_init` and `dict_init` are not None.

    callback : callable, default=None
        Callable that gets invoked every five iterations.

    verbose : bool, default=False
        To control the verbosity of the procedure.

    random_state : int, RandomState instance or None, default=None
        Used for randomly initializing the dictionary. Pass an int for
        reproducible results across multiple function calls.
        See :term:`Glossary <random_state>`.

    return_n_iter : bool, default=False
        Whether or not to return the number of iterations.

    positive_dict : bool, default=False
        Whether to enforce positivity when finding the dictionary.

        .. versionadded:: 0.20

    positive_code : bool, default=False
        Whether to enforce positivity when finding the code.

        .. versionadded:: 0.20

    method_max_iter : int, default=1000
        Maximum number of iterations to perform.

        .. versionadded:: 0.22

    Returns
    -------
    code : ndarray of shape (n_samples, n_components)
        The sparse code factor in the matrix factorization.

    dictionary : ndarray of shape (n_components, n_features),
        The dictionary factor in the matrix factorization.

    errors : array
        Vector of errors at each iteration.

    n_iter : int
        Number of iterations run. Returned only if `return_n_iter` is
        set to True.

    See Also
    --------
    dict_learning_online : Solve a dictionary learning matrix factorization
        problem online.
    DictionaryLearning : Find a dictionary that sparsely encodes data.
    MiniBatchDictionaryLearning : A faster, less accurate version
        of the dictionary learning algorithm.
    SparsePCA : Sparse Principal Components Analysis.
    MiniBatchSparsePCA : Mini-batch Sparse Principal Components Analysis.
    """
    estimator = DictionaryLearning(
        n_components=n_components,
        alpha=alpha,
        max_iter=max_iter,
        tol=tol,
        fit_algorithm=method,
        n_jobs=n_jobs,
        dict_init=dict_init,
        callback=callback,
        code_init=code_init,
        verbose=verbose,
        random_state=random_state,
        positive_code=positive_code,
        positive_dict=positive_dict,
        transform_max_iter=method_max_iter,
    )
    code = estimator.fit_transform(X)
    if return_n_iter:
        return (
            code,
            estimator.components_,
            estimator.error_,
            estimator.n_iter_,
        )
    return code, estimator.components_, estimator.error_


class _BaseSparseCoding(ClassNamePrefixFeaturesOutMixin, TransformerMixin):
    """Base class from SparseCoder and DictionaryLearning algorithms."""

    def __init__(
        self,
        transform_algorithm,
        transform_n_nonzero_coefs,
        transform_alpha,
        split_sign,
        n_jobs,
        positive_code,
        transform_max_iter,
        allow_nan=False,
    ):
        self.transform_algorithm = transform_algorithm
        self.transform_n_nonzero_coefs = transform_n_nonzero_coefs
        self.transform_alpha = transform_alpha
        self.transform_max_iter = transform_max_iter
        self.split_sign = split_sign
        self.n_jobs = n_jobs
        self.positive_code = positive_code
        self.allow_nan = allow_nan

    def _transform(self, X, dictionary):
        """Private method allowing to accommodate both DictionaryLearning and
        SparseCoder."""
        force_all_finite = "allow-nan" if self.allow_nan else False
        X = self._validate_data(X, reset=False, force_all_finite=force_all_finite)

        if hasattr(self, "alpha") and self.transform_alpha is None:
            transform_alpha = self.alpha
        else:
            transform_alpha = self.transform_alpha

        sparse_encode_params = {
            "algorithm": self.transform_algorithm,
            "n_nonzero_coefs": self.transform_n_nonzero_coefs,
            "alpha": transform_alpha,
            "max_iter": self.transform_max_iter,
            "n_jobs": self.n_jobs,
            "positive": self.positive_code,
        }
        if not self.allow_nan:
            code = sparse_encode(X, dictionary, **sparse_encode_params)
        else:
            observed_mask = np.logical_not(_get_mask(X, np.nan))
            X = np.nan_to_num(X, nan=0.0, copy=True)
            code = sparse_encode_with_missing(X, dictionary, observed_mask, **sparse_encode_params)

        if self.split_sign:
            # feature vector is split into a positive and negative side
            n_samples, n_features = code.shape
            split_code = np.empty((n_samples, 2 * n_features))
            split_code[:, :n_features] = np.maximum(code, 0)
            split_code[:, n_features:] = -np.minimum(code, 0)
            code = split_code

        return code

    def transform(self, X):
        """Encode the data as a sparse combination of the dictionary atoms.

        Coding method is determined by the object parameter
        `transform_algorithm`.

        Parameters
        ----------
        X : ndarray of shape (n_samples, n_features)
            Test data to be transformed, must have the same number of
            features as the data used to train the model.

        Returns
        -------
        X_new : ndarray of shape (n_samples, n_components)
            Transformed data.
        """
        check_is_fitted(self)
        return self._transform(X, self.components_)


class SparseCoder(_BaseSparseCoding, BaseEstimator):
    """Sparse coding.

    Finds a sparse representation of data against a fixed, precomputed
    dictionary.

    Each row of the result is the solution to a sparse coding problem.
    The goal is to find a sparse array `code` such that::

        X ~= code * dictionary

    Read more in the :ref:`User Guide <SparseCoder>`.

    Parameters
    ----------
    dictionary : ndarray of shape (n_components, n_features)
        The dictionary atoms used for sparse coding. Lines are assumed to be
        normalized to unit norm.

    transform_algorithm : {'lasso_lars', 'lasso_cd', 'lars', 'omp', \
            'threshold'}, default='omp'
        Algorithm used to transform the data:

        - `'lars'`: uses the least angle regression method
          (`linear_model.lars_path`);
        - `'lasso_lars'`: uses Lars to compute the Lasso solution;
        - `'lasso_cd'`: uses the coordinate descent method to compute the
          Lasso solution (linear_model.Lasso). `'lasso_lars'` will be faster if
          the estimated components are sparse;
        - `'omp'`: uses orthogonal matching pursuit to estimate the sparse
          solution;
        - `'threshold'`: squashes to zero all coefficients less than alpha from
          the projection ``dictionary * X'``.

    transform_n_nonzero_coefs : int, default=None
        Number of nonzero coefficients to target in each column of the
        solution. This is only used by `algorithm='lars'` and `algorithm='omp'`
        and is overridden by `alpha` in the `omp` case. If `None`, then
        `transform_n_nonzero_coefs=int(n_features / 10)`.

    transform_alpha : float, default=None
        If `algorithm='lasso_lars'` or `algorithm='lasso_cd'`, `alpha` is the
        penalty applied to the L1 norm.
        If `algorithm='threshold'`, `alpha` is the absolute value of the
        threshold below which coefficients will be squashed to zero.
        If `algorithm='omp'`, `alpha` is the tolerance parameter: the value of
        the reconstruction error targeted. In this case, it overrides
        `n_nonzero_coefs`.
        If `None`, default to 1.

    split_sign : bool, default=False
        Whether to split the sparse feature vector into the concatenation of
        its negative part and its positive part. This can improve the
        performance of downstream classifiers.

    n_jobs : int, default=None
        Number of parallel jobs to run.
        ``None`` means 1 unless in a :obj:`joblib.parallel_backend` context.
        ``-1`` means using all processors. See :term:`Glossary <n_jobs>`
        for more details.

    positive_code : bool, default=False
        Whether to enforce positivity when finding the code.

        .. versionadded:: 0.20

    transform_max_iter : int, default=1000
        Maximum number of iterations to perform if `algorithm='lasso_cd'` or
        `lasso_lars`.

        .. versionadded:: 0.22

    Attributes
    ----------
    n_components_ : int
        Number of atoms.

    n_features_in_ : int
        Number of features seen during :term:`fit`.

        .. versionadded:: 0.24

    feature_names_in_ : ndarray of shape (`n_features_in_`,)
        Names of features seen during :term:`fit`. Defined only when `X`
        has feature names that are all strings.

        .. versionadded:: 1.0

    See Also
    --------
    DictionaryLearning : Find a dictionary that sparsely encodes data.
    MiniBatchDictionaryLearning : A faster, less accurate, version of the
        dictionary learning algorithm.
    MiniBatchSparsePCA : Mini-batch Sparse Principal Components Analysis.
    SparsePCA : Sparse Principal Components Analysis.
    sparse_encode : Sparse coding where each row of the result is the solution
        to a sparse coding problem.

    Examples
    --------
    >>> import numpy as np
    >>> from sklearn.decomposition import SparseCoder
    >>> X = np.array([[-1, -1, -1], [0, 0, 3]])
    >>> dictionary = np.array(
    ...     [[0, 1, 0],
    ...      [-1, -1, 2],
    ...      [1, 1, 1],
    ...      [0, 1, 1],
    ...      [0, 2, 1]],
    ...    dtype=np.float64
    ... )
    >>> coder = SparseCoder(
    ...     dictionary=dictionary, transform_algorithm='lasso_lars',
    ...     transform_alpha=1e-10,
    ... )
    >>> coder.transform(X)
    array([[ 0.,  0., -1.,  0.,  0.],
           [ 0.,  1.,  1.,  0.,  0.]])
    """

    _required_parameters = ["dictionary"]

    def __init__(
        self,
        dictionary,
        *,
        transform_algorithm="omp",
        transform_n_nonzero_coefs=None,
        transform_alpha=None,
        split_sign=False,
        n_jobs=None,
        positive_code=False,
        transform_max_iter=1000,
    ):
        super().__init__(
            transform_algorithm,
            transform_n_nonzero_coefs,
            transform_alpha,
            split_sign,
            n_jobs,
            positive_code,
            transform_max_iter,
        )
        self.dictionary = dictionary

    def fit(self, X, y=None):
        """Do nothing and return the estimator unchanged.

        This method is just there to implement the usual API and hence
        work in pipelines.

        Parameters
        ----------
        X : Ignored
            Not used, present for API consistency by convention.

        y : Ignored
            Not used, present for API consistency by convention.

        Returns
        -------
        self : object
            Returns the instance itself.
        """
        return self

    def transform(self, X, y=None):
        """Encode the data as a sparse combination of the dictionary atoms.

        Coding method is determined by the object parameter
        `transform_algorithm`.

        Parameters
        ----------
        X : ndarray of shape (n_samples, n_features)
            Training vector, where `n_samples` is the number of samples
            and `n_features` is the number of features.

        y : Ignored
            Not used, present for API consistency by convention.

        Returns
        -------
        X_new : ndarray of shape (n_samples, n_components)
            Transformed data.
        """
        return super()._transform(X, self.dictionary)

    def _more_tags(self):
        return {
            "requires_fit": False,
            "preserves_dtype": [np.float64, np.float32],
        }

    @property
    def n_components_(self):
        """Number of atoms."""
        return self.dictionary.shape[0]

    @property
    def n_features_in_(self):
        """Number of features seen during `fit`."""
        return self.dictionary.shape[1]

    @property
    def _n_features_out(self):
        """Number of transformed output features."""
        return self.n_components_


class DictionaryLearning(_BaseSparseCoding, BaseEstimator):
    """Dictionary learning.

    Finds a dictionary (a set of atoms) that performs well at sparsely
    encoding the fitted data.

    Solves the optimization problem::

        (U^*,V^*) = argmin 0.5 || X - U V ||_Fro^2 + alpha * || U ||_1,1
                    (U,V)
                    with || V_k ||_2 <= 1 for all  0 <= k < n_components

    ||.||_Fro stands for the Frobenius norm and ||.||_1,1 stands for
    the entry-wise matrix norm which is the sum of the absolute values
    of all the entries in the matrix.

    Read more in the :ref:`User Guide <DictionaryLearning>`.

    Parameters
    ----------
    n_components : int, default=None
        Number of dictionary elements to extract. If None, then ``n_components``
        is set to ``n_features``.

    alpha : float, default=1.0
        Sparsity controlling parameter.

    max_iter : int, default=1000
        Maximum number of iterations to perform.

    tol : float, default=1e-8
        Tolerance for numerical error.

    fit_algorithm : {'lars', 'cd'}, default='lars'
        * `'lars'`: uses the least angle regression method to solve the lasso
          problem (:func:`~sklearn.linear_model.lars_path`);
        * `'cd'`: uses the coordinate descent method to compute the
          Lasso solution (:class:`~sklearn.linear_model.Lasso`). Lars will be
          faster if the estimated components are sparse.

        .. versionadded:: 0.17
           *cd* coordinate descent method to improve speed.

    transform_algorithm : {'lasso_lars', 'lasso_cd', 'lars', 'omp', \
            'threshold'}, default='omp'
        Algorithm used to transform the data:

        - `'lars'`: uses the least angle regression method
          (:func:`~sklearn.linear_model.lars_path`);
        - `'lasso_lars'`: uses Lars to compute the Lasso solution.
        - `'lasso_cd'`: uses the coordinate descent method to compute the
          Lasso solution (:class:`~sklearn.linear_model.Lasso`). `'lasso_lars'`
          will be faster if the estimated components are sparse.
        - `'omp'`: uses orthogonal matching pursuit to estimate the sparse
          solution.
        - `'threshold'`: squashes to zero all coefficients less than alpha from
          the projection ``dictionary * X'``.

        .. versionadded:: 0.17
           *lasso_cd* coordinate descent method to improve speed.

    transform_n_nonzero_coefs : int, default=None
        Number of nonzero coefficients to target in each column of the
        solution. This is only used by `algorithm='lars'` and
        `algorithm='omp'`. If `None`, then
        `transform_n_nonzero_coefs=int(n_features / 10)`.

    transform_alpha : float, default=None
        If `algorithm='lasso_lars'` or `algorithm='lasso_cd'`, `alpha` is the
        penalty applied to the L1 norm.
        If `algorithm='threshold'`, `alpha` is the absolute value of the
        threshold below which coefficients will be squashed to zero.
        If `None`, defaults to `alpha`.

        .. versionchanged:: 1.2
            When None, default value changed from 1.0 to `alpha`.

    n_jobs : int or None, default=None
        Number of parallel jobs to run.
        ``None`` means 1 unless in a :obj:`joblib.parallel_backend` context.
        ``-1`` means using all processors. See :term:`Glossary <n_jobs>`
        for more details.

    code_init : ndarray of shape (n_samples, n_components), default=None
        Initial value for the code, for warm restart. Only used if `code_init`
        and `dict_init` are not None.

    dict_init : ndarray of shape (n_components, n_features), default=None
        Initial values for the dictionary, for warm restart. Only used if
        `code_init` and `dict_init` are not None.

    callback : callable, default=None
        Callable that gets invoked every five iterations.

        .. versionadded:: 1.3

    verbose : bool, default=False
        To control the verbosity of the procedure.

    split_sign : bool, default=False
        Whether to split the sparse feature vector into the concatenation of
        its negative part and its positive part. This can improve the
        performance of downstream classifiers.

    random_state : int, RandomState instance or None, default=None
        Used for initializing the dictionary when ``dict_init`` is not
        specified, randomly shuffling the data when ``shuffle`` is set to
        ``True``, and updating the dictionary. Pass an int for reproducible
        results across multiple function calls.
        See :term:`Glossary <random_state>`.

    positive_code : bool, default=False
        Whether to enforce positivity when finding the code.

        .. versionadded:: 0.20

    positive_dict : bool, default=False
        Whether to enforce positivity when finding the dictionary.

        .. versionadded:: 0.20

    transform_max_iter : int, default=1000
        Maximum number of iterations to perform if `algorithm='lasso_cd'` or
        `'lasso_lars'`.

        .. versionadded:: 0.22

    Attributes
    ----------
    components_ : ndarray of shape (n_components, n_features)
        dictionary atoms extracted from the data

    error_ : array
        vector of errors at each iteration

    n_features_in_ : int
        Number of features seen during :term:`fit`.

        .. versionadded:: 0.24

    feature_names_in_ : ndarray of shape (`n_features_in_`,)
        Names of features seen during :term:`fit`. Defined only when `X`
        has feature names that are all strings.

        .. versionadded:: 1.0

    n_iter_ : int
        Number of iterations run.

    See Also
    --------
    MiniBatchDictionaryLearning: A faster, less accurate, version of the
        dictionary learning algorithm.
    MiniBatchSparsePCA : Mini-batch Sparse Principal Components Analysis.
    SparseCoder : Find a sparse representation of data from a fixed,
        precomputed dictionary.
    SparsePCA : Sparse Principal Components Analysis.

    References
    ----------

    J. Mairal, F. Bach, J. Ponce, G. Sapiro, 2009: Online dictionary learning
    for sparse coding (https://www.di.ens.fr/sierra/pdfs/icml09.pdf)

    Examples
    --------
    >>> import numpy as np
    >>> from sklearn.datasets import make_sparse_coded_signal
    >>> from sklearn.decomposition import DictionaryLearning
    >>> X, dictionary, code = make_sparse_coded_signal(
    ...     n_samples=100, n_components=15, n_features=20, n_nonzero_coefs=10,
    ...     random_state=42, data_transposed=False
    ... )
    >>> dict_learner = DictionaryLearning(
    ...     n_components=15, transform_algorithm='lasso_lars', transform_alpha=0.1,
    ...     random_state=42,
    ... )
    >>> X_transformed = dict_learner.fit(X).transform(X)

    We can check the level of sparsity of `X_transformed`:

    >>> np.mean(X_transformed == 0)
    0.41...

    We can compare the average squared euclidean norm of the reconstruction
    error of the sparse coded signal relative to the squared euclidean norm of
    the original signal:

    >>> X_hat = X_transformed @ dict_learner.components_
    >>> np.mean(np.sum((X_hat - X) ** 2, axis=1) / np.sum(X ** 2, axis=1))
    0.07...
    """

    _parameter_constraints: dict = {
        "n_components": [Interval(Integral, 1, None, closed="left"), None],
        "alpha": [Interval(Real, 0, None, closed="left")],
        "max_iter": [Interval(Integral, 0, None, closed="left")],
        "tol": [Interval(Real, 0, None, closed="left")],
        "fit_algorithm": [StrOptions({"lars", "cd"})],
        "transform_algorithm": [
            StrOptions({"lasso_lars", "lasso_cd", "lars", "omp", "threshold"})
        ],
        "transform_n_nonzero_coefs": [Interval(Integral, 1, None, closed="left"), None],
        "transform_alpha": [Interval(Real, 0, None, closed="left"), None],
        "n_jobs": [Integral, None],
        "code_init": [np.ndarray, None],
        "dict_init": [np.ndarray, None],
        "callback": [callable, None],
        "verbose": ["verbose"],
        "split_sign": ["boolean"],
        "random_state": ["random_state"],
        "positive_code": ["boolean"],
        "positive_dict": ["boolean"],
        "transform_max_iter": [Interval(Integral, 0, None, closed="left")],
    }

    def __init__(
        self,
        n_components=None,
        *,
        alpha=1,
        max_iter=1000,
        tol=1e-8,
        fit_algorithm="lars",
        transform_algorithm="omp",
        transform_n_nonzero_coefs=None,
        transform_alpha=None,
        n_jobs=None,
        code_init=None,
        dict_init=None,
        callback=None,
        verbose=False,
        split_sign=False,
        random_state=None,
        positive_code=False,
        positive_dict=False,
        transform_max_iter=1000,
    ):

        super().__init__(
            transform_algorithm,
            transform_n_nonzero_coefs,
            transform_alpha,
            split_sign,
            n_jobs,
            positive_code,
            transform_max_iter,
        )
        self.n_components = n_components
        self.alpha = alpha
        self.max_iter = max_iter
        self.tol = tol
        self.fit_algorithm = fit_algorithm
        self.code_init = code_init
        self.dict_init = dict_init
        self.callback = callback
        self.verbose = verbose
        self.random_state = random_state
        self.positive_dict = positive_dict

    def fit(self, X, y=None):
        """Fit the model from data in X.

        Parameters
        ----------
        X : array-like of shape (n_samples, n_features)
            Training vector, where `n_samples` is the number of samples
            and `n_features` is the number of features.

        y : Ignored
            Not used, present for API consistency by convention.

        Returns
        -------
        self : object
            Returns the instance itself.
        """
        self.fit_transform(X)
        return self

    def fit_transform(self, X, y=None):
        """Fit the model from data in X and return the transformed data.

        Parameters
        ----------
        X : array-like of shape (n_samples, n_features)
            Training vector, where `n_samples` is the number of samples
            and `n_features` is the number of features.

        y : Ignored
            Not used, present for API consistency by convention.

        Returns
        -------
        V : ndarray of shape (n_samples, n_components)
            Transformed data.
        """
        self._validate_params()

        _check_positive_coding(method=self.fit_algorithm, positive=self.positive_code)

        method = "lasso_" + self.fit_algorithm

        random_state = check_random_state(self.random_state)
        X = self._validate_data(X)

        if self.n_components is None:
            n_components = X.shape[1]
        else:
            n_components = self.n_components

        V, U, E, self.n_iter_ = _dict_learning(
            X,
            n_components,
            alpha=self.alpha,
            tol=self.tol,
            max_iter=self.max_iter,
            method=method,
            method_max_iter=self.transform_max_iter,
            n_jobs=self.n_jobs,
            code_init=self.code_init,
            dict_init=self.dict_init,
            callback=self.callback,
            verbose=self.verbose,
            random_state=random_state,
            return_n_iter=True,
            positive_dict=self.positive_dict,
            positive_code=self.positive_code,
        )
        self.components_ = U
        self.error_ = E

        return V

    @property
    def _n_features_out(self):
        """Number of transformed output features."""
        return self.components_.shape[0]

    def _more_tags(self):
        return {
            "preserves_dtype": [np.float64, np.float32],
        }


class MiniBatchDictionaryLearning(_BaseSparseCoding, BaseEstimator):
    """Mini-batch dictionary learning.

    Finds a dictionary (a set of atoms) that performs well at sparsely
    encoding the fitted data.

    Solves the optimization problem::

       (U^*,V^*) = argmin 0.5 || X - U V ||_Fro^2 + alpha * || U ||_1,1
                    (U,V)
                    with || V_k ||_2 <= 1 for all  0 <= k < n_components

    ||.||_Fro stands for the Frobenius norm and ||.||_1,1 stands for
    the entry-wise matrix norm which is the sum of the absolute values
    of all the entries in the matrix.

    Read more in the :ref:`User Guide <DictionaryLearning>`.

    Parameters
    ----------
    n_components : int, default=None
        Number of dictionary elements to extract.

    alpha : float, default=1
        Sparsity controlling parameter.

    n_iter : int, default=1000
        Total number of iterations over data batches to perform.

        .. deprecated:: 1.1
           ``n_iter`` is deprecated in 1.1 and will be removed in 1.4. Use
           ``max_iter`` instead.

    max_iter : int, default=None
        Maximum number of iterations over the complete dataset before
        stopping independently of any early stopping criterion heuristics.
        If ``max_iter`` is not None, ``n_iter`` is ignored.

        .. versionadded:: 1.1

    fit_algorithm : {'lars', 'cd'}, default='lars'
        The algorithm used:

        - `'lars'`: uses the least angle regression method to solve the lasso
          problem (`linear_model.lars_path`)
        - `'cd'`: uses the coordinate descent method to compute the
          Lasso solution (`linear_model.Lasso`). Lars will be faster if
          the estimated components are sparse.

    n_jobs : int, default=None
        Number of parallel jobs to run.
        ``None`` means 1 unless in a :obj:`joblib.parallel_backend` context.
        ``-1`` means using all processors. See :term:`Glossary <n_jobs>`
        for more details.

    batch_size : int, default=256
        Number of samples in each mini-batch.

        .. versionchanged:: 1.3
           The default value of `batch_size` changed from 3 to 256 in version 1.3.

    shuffle : bool, default=True
        Whether to shuffle the samples before forming batches.

    dict_init : ndarray of shape (n_components, n_features), default=None
        Initial value of the dictionary for warm restart scenarios.

    transform_algorithm : {'lasso_lars', 'lasso_cd', 'lars', 'omp', \
            'threshold'}, default='omp'
        Algorithm used to transform the data:

        - `'lars'`: uses the least angle regression method
          (`linear_model.lars_path`);
        - `'lasso_lars'`: uses Lars to compute the Lasso solution.
        - `'lasso_cd'`: uses the coordinate descent method to compute the
          Lasso solution (`linear_model.Lasso`). `'lasso_lars'` will be faster
          if the estimated components are sparse.
        - `'omp'`: uses orthogonal matching pursuit to estimate the sparse
          solution.
        - `'threshold'`: squashes to zero all coefficients less than alpha from
          the projection ``dictionary * X'``.

    transform_n_nonzero_coefs : int, default=None
        Number of nonzero coefficients to target in each column of the
        solution. This is only used by `algorithm='lars'` and
        `algorithm='omp'`. If `None`, then
        `transform_n_nonzero_coefs=int(n_features / 10)`.

    transform_alpha : float, default=None
        If `algorithm='lasso_lars'` or `algorithm='lasso_cd'`, `alpha` is the
        penalty applied to the L1 norm.
        If `algorithm='threshold'`, `alpha` is the absolute value of the
        threshold below which coefficients will be squashed to zero.
        If `None`, defaults to `alpha`.

        .. versionchanged:: 1.2
            When None, default value changed from 1.0 to `alpha`.

    verbose : bool or int, default=False
        To control the verbosity of the procedure.

    split_sign : bool, default=False
        Whether to split the sparse feature vector into the concatenation of
        its negative part and its positive part. This can improve the
        performance of downstream classifiers.

    random_state : int, RandomState instance or None, default=None
        Used for initializing the dictionary when ``dict_init`` is not
        specified, randomly shuffling the data when ``shuffle`` is set to
        ``True``, and updating the dictionary. Pass an int for reproducible
        results across multiple function calls.
        See :term:`Glossary <random_state>`.

    positive_code : bool, default=False
        Whether to enforce positivity when finding the code.

        .. versionadded:: 0.20

    positive_dict : bool, default=False
        Whether to enforce positivity when finding the dictionary.

        .. versionadded:: 0.20

    transform_max_iter : int, default=1000
        Maximum number of iterations to perform if `algorithm='lasso_cd'` or
        `'lasso_lars'`.

        .. versionadded:: 0.22

    callback : callable, default=None
        A callable that gets invoked at the end of each iteration.

        .. versionadded:: 1.1

    tol : float, default=1e-3
        Control early stopping based on the norm of the differences in the
        dictionary between 2 steps. Used only if `max_iter` is not None.

        To disable early stopping based on changes in the dictionary, set
        `tol` to 0.0.

        .. versionadded:: 1.1

    max_no_improvement : int, default=10
        Control early stopping based on the consecutive number of mini batches
        that does not yield an improvement on the smoothed cost function. Used only if
        `max_iter` is not None.

        To disable convergence detection based on cost function, set
        `max_no_improvement` to None.

        .. versionadded:: 1.1

    allow_nan : bool, default=False

        .. versionadded:: 1.3

    Attributes
    ----------
    components_ : ndarray of shape (n_components, n_features)
        Components extracted from the data.

    n_features_in_ : int
        Number of features seen during :term:`fit`.

        .. versionadded:: 0.24

    feature_names_in_ : ndarray of shape (`n_features_in_`,)
        Names of features seen during :term:`fit`. Defined only when `X`
        has feature names that are all strings.

        .. versionadded:: 1.0

    n_iter_ : int
        Number of iterations over the full dataset.

    n_steps_ : int
        Number of mini-batches processed.

        .. versionadded:: 1.1

    See Also
    --------
    DictionaryLearning : Find a dictionary that sparsely encodes data.
    MiniBatchSparsePCA : Mini-batch Sparse Principal Components Analysis.
    SparseCoder : Find a sparse representation of data from a fixed,
        precomputed dictionary.
    SparsePCA : Sparse Principal Components Analysis.

    References
    ----------

    J. Mairal, F. Bach, J. Ponce, G. Sapiro, 2009: Online dictionary learning
    for sparse coding (https://www.di.ens.fr/sierra/pdfs/icml09.pdf)

    Examples
    --------
    >>> import numpy as np
    >>> from sklearn.datasets import make_sparse_coded_signal
    >>> from sklearn.decomposition import MiniBatchDictionaryLearning
    >>> X, dictionary, code = make_sparse_coded_signal(
    ...     n_samples=100, n_components=15, n_features=20, n_nonzero_coefs=10,
    ...     random_state=42, data_transposed=False)
    >>> dict_learner = MiniBatchDictionaryLearning(
    ...     n_components=15, batch_size=3, transform_algorithm='lasso_lars',
    ...     transform_alpha=0.1, random_state=42)
    >>> X_transformed = dict_learner.fit_transform(X)

    We can check the level of sparsity of `X_transformed`:

    >>> np.mean(X_transformed == 0)
    0.38...

    We can compare the average squared euclidean norm of the reconstruction
    error of the sparse coded signal relative to the squared euclidean norm of
    the original signal:

    >>> X_hat = X_transformed @ dict_learner.components_
    >>> np.mean(np.sum((X_hat - X) ** 2, axis=1) / np.sum(X ** 2, axis=1))
    0.059...
    """

    _parameter_constraints: dict = {
        "n_components": [Interval(Integral, 1, None, closed="left"), None],
        "alpha": [Interval(Real, 0, None, closed="left")],
        "n_iter": [
            Interval(Integral, 0, None, closed="left"),
            Hidden(StrOptions({"deprecated"})),
        ],
        "max_iter": [Interval(Integral, 0, None, closed="left"), None],
        "fit_algorithm": [StrOptions({"cd", "lars"})],
        "n_jobs": [None, Integral],
        "batch_size": [Interval(Integral, 1, None, closed="left")],
        "shuffle": ["boolean"],
        "dict_init": [None, np.ndarray],
        "transform_algorithm": [
            StrOptions({"lasso_lars", "lasso_cd", "lars", "omp", "threshold"})
        ],
        "transform_n_nonzero_coefs": [Interval(Integral, 1, None, closed="left"), None],
        "transform_alpha": [Interval(Real, 0, None, closed="left"), None],
        "verbose": ["verbose"],
        "split_sign": ["boolean"],
        "random_state": ["random_state"],
        "positive_code": ["boolean"],
        "positive_dict": ["boolean"],
        "transform_max_iter": [Interval(Integral, 0, None, closed="left")],
        "callback": [None, callable],
        "tol": [Interval(Real, 0, None, closed="left")],
        "max_no_improvement": [Interval(Integral, 0, None, closed="left"), None],
        "allow_nan": ["boolean"],
    }

    def __init__(
        self,
        n_components=None,
        *,
        alpha=1,
        n_iter="deprecated",
        max_iter=None,
        fit_algorithm="lars",
        n_jobs=None,
        batch_size=256,
        shuffle=True,
        dict_init=None,
        transform_algorithm="omp",
        transform_n_nonzero_coefs=None,
        transform_alpha=None,
        verbose=False,
        split_sign=False,
        random_state=None,
        positive_code=False,
        positive_dict=False,
        transform_max_iter=1000,
        callback=None,
        tol=1e-3,
        max_no_improvement=10,
        allow_nan=False,
    ):

        super().__init__(
            transform_algorithm,
            transform_n_nonzero_coefs,
            transform_alpha,
            split_sign,
            n_jobs,
            positive_code,
            transform_max_iter,
            allow_nan=allow_nan,
        )
        self.n_components = n_components
        self.alpha = alpha
        self.n_iter = n_iter
        self.max_iter = max_iter
        self.fit_algorithm = fit_algorithm
        self.dict_init = dict_init
        self.verbose = verbose
        self.shuffle = shuffle
        self.batch_size = batch_size
        self.split_sign = split_sign
        self.random_state = random_state
        self.positive_dict = positive_dict
        self.callback = callback
        self.max_no_improvement = max_no_improvement
        self.tol = tol

    def _check_params(self, X):
        # n_components
        self._n_components = self.n_components
        if self._n_components is None:
            self._n_components = X.shape[1]

        # fit_algorithm
        _check_positive_coding(self.fit_algorithm, self.positive_code)
        self._fit_algorithm = "lasso_" + self.fit_algorithm

        # batch_size
        self._batch_size = min(self.batch_size, X.shape[0])

    def _initialize_dict(self, X, random_state):
        """Initialization of the dictionary."""
        if self.dict_init is not None:
            dictionary = self.dict_init
        else:
            # Init V with SVD of X
            _, S, dictionary = randomized_svd(
                X, self._n_components, random_state=random_state
            )
            dictionary = S[:, np.newaxis] * dictionary

        if self._n_components <= len(dictionary):
            dictionary = dictionary[: self._n_components, :]
        else:
            dictionary = np.concatenate(
                (
                    dictionary,
                    np.zeros(
                        (self._n_components - len(dictionary), dictionary.shape[1]),
                        dtype=dictionary.dtype,
                    ),
                )
            )

        dictionary = check_array(dictionary, order="F", dtype=X.dtype, copy=False)
        dictionary = np.require(dictionary, requirements="W")

        return dictionary

    def _update_inner_stats(self, X, code, batch_size, step):
        """Update the inner stats inplace."""
        if step < batch_size - 1:
            theta = (step + 1) * batch_size
        else:
            theta = batch_size**2 + step + 1 - batch_size
        beta = (theta + 1 - batch_size) / (theta + 1)

<<<<<<< HEAD
        A, B = self._inner_stats
        A *= beta
        A += code.T @ code / batch_size
        B *= beta
        B += X.T @ code / batch_size

    def _update_inner_stats_with_missing(self, X, observed_mask, code, batch_size, step):
        """Update the inner stats inplace."""
        if step < batch_size - 1:
            theta = (step + 1) * batch_size
        else:
            theta = batch_size**2 + step + 1 - batch_size
        beta = (theta + 1 - batch_size) / (theta + 1)

        # Bij <- beta * Bij + X_obs_i . code_j^T
        self._B *= beta
        self._B += X.T @ code / batch_size
        # Cij <- beta * Cij + mask_j * code_i²
        self._C *= beta
        self._C += code.T ** 2 @ observed_mask / batch_size
        # e_ij <- beta * e_ij
        self._e *= beta
=======
        self._A *= beta
        self._A += code.T @ code
        self._B *= beta
        self._B += X.T @ code
>>>>>>> 87b6f3d4

    def _minibatch_step(self, X, dictionary, random_state, step):
        """Perform the update on the dictionary for one minibatch."""
        batch_size = X.shape[0]

        # Compute code for this batch
        code = sparse_encode(
            X,
            dictionary,
            algorithm=self._fit_algorithm,
            alpha=self.alpha,
            n_jobs=self.n_jobs,
            check_input=False,
            positive=self.positive_code,
            max_iter=self.transform_max_iter,
            verbose=self.verbose,
        )

        batch_cost = (
            0.5 * ((X - code @ dictionary) ** 2).sum()
            + self.alpha * np.sum(np.abs(code))
        ) / batch_size

        # Update inner stats
        self._update_inner_stats(X, code, batch_size, step)

        # Update dictionary
        _update_dict(
            dictionary,
            X,
            code,
            self._A,
            self._B,
            verbose=self.verbose,
            random_state=random_state,
            positive=self.positive_dict,
        )

        return batch_cost

    def _minibatch_step_with_missing(self, X, observed_mask, dictionary, random_state, step):
        """Perform the update on the dictionary for one minibatch."""
        batch_size = X.shape[0]

        # Compute code for this batch
        code = sparse_encode_with_missing(
            X,
            dictionary,
            observed_mask,
            algorithm=self._fit_algorithm,
            alpha=self.alpha,
            n_jobs=self.n_jobs,
            check_input=False,
            positive=self.positive_code,
            max_iter=self.transform_max_iter,
            verbose=self.verbose,
        )

        # Update inner stats
        self._update_inner_stats_with_missing(X, observed_mask, code, batch_size, step)

        # Update dictionary
        self._update_dict_with_missing(
            dictionary,
            X,
            code,
            observed_mask,
            random_state=random_state,
        )

        # e_ij <- e_ij + mask_j * code_i * (code @ dict)_j
        Xr_observed = np.multiply(code @ dictionary, observed_mask)
        self._e += code.T @ Xr_observed / batch_size

    def _update_dict_with_missing(
        self,
        dictionary,
        X,
        code,
        observed_mask,
        random_state,
    ):
        batch_size = X.shape[0]
        n_unused = 0

        for k in range(self._n_components):
            if self._C[k].max() > 1e-6:
                Xr_observed = np.multiply(code @ dictionary, observed_mask)
                e_tmp = self._e[k] + code[:,k] @ Xr_observed / batch_size

                np.divide(
                    self._B[:, k] - e_tmp + self._C[k] * dictionary[k],
                    self._C[k],
                    out=dictionary[k]
                )
            else:
                # kth atom is almost never used -> sample a new one from the data
                newd = X[random_state.choice(batch_size)]

                # add small noise to avoid making the sparse coding ill conditioned
                noise_level = 0.01 * (newd.std() or 1)  # avoid 0 std
                noise = random_state.normal(0, noise_level, size=len(newd))

                dictionary[k] = newd + noise
                code[:, k] = 0
                n_unused += 1

            if self.positive_dict:
                np.clip(dictionary[k], 0, None, out=dictionary[k])

            # Projection on the constraint set ||V_k|| <= 1
            dictionary[k] /= max(linalg.norm(dictionary[k]), 1)

        if self.verbose and n_unused > 0:
            print(f"{n_unused} unused atoms resampled.")

    def _check_convergence(
        self, X, batch_cost, new_dict, old_dict, n_samples, step, n_steps
    ):
        """Helper function to encapsulate the early stopping logic.

        Early stopping is based on two factors:
        - A small change of the dictionary between two minibatch updates. This is
          controlled by the tol parameter.
        - No more improvement on a smoothed estimate of the objective function for a
          a certain number of consecutive minibatch updates. This is controlled by
          the max_no_improvement parameter.
        """
        batch_size = X.shape[0]

        # counts steps starting from 1 for user friendly verbose mode.
        step = step + 1

        # Ignore 100 first steps or 1 epoch to avoid initializing the ewa_cost with a
        # too bad value
        if step <= min(100, n_samples / batch_size):
            if self.verbose:
                print(f"Minibatch step {step}/{n_steps}: mean batch cost: {batch_cost}")
            return False

        # Compute an Exponentially Weighted Average of the cost function to
        # monitor the convergence while discarding minibatch-local stochastic
        # variability: https://en.wikipedia.org/wiki/Moving_average
        if self._ewa_cost is None:
            self._ewa_cost = batch_cost
        else:
            alpha = batch_size / (n_samples + 1)
            alpha = min(alpha, 1)
            self._ewa_cost = self._ewa_cost * (1 - alpha) + batch_cost * alpha

        if self.verbose:
            print(
                f"Minibatch step {step}/{n_steps}: mean batch cost: "
                f"{batch_cost}, ewa cost: {self._ewa_cost}"
            )

        # Early stopping based on change of dictionary
        dict_diff = linalg.norm(new_dict - old_dict) / self._n_components
        if self.tol > 0 and dict_diff <= self.tol:
            if self.verbose:
                print(f"Converged (small dictionary change) at step {step}/{n_steps}")
            return True

        # Early stopping heuristic due to lack of improvement on smoothed
        # cost function
        if self._ewa_cost_min is None or self._ewa_cost < self._ewa_cost_min:
            self._no_improvement = 0
            self._ewa_cost_min = self._ewa_cost
        else:
            self._no_improvement += 1

        if (
            self.max_no_improvement is not None
            and self._no_improvement >= self.max_no_improvement
        ):
            if self.verbose:
                print(
                    "Converged (lack of improvement in objective function) "
                    f"at step {step}/{n_steps}"
                )
            return True

        return False

    def _check_convergence_with_missing(self, new_dict, old_dict, step, n_steps):
        """Helper function to encapsulate the early stopping logic.

        With missing values, early stopping is only based on a small change of the
        dictionary between two minibatch updates, which is controlled by the tol
        parameter.
        """
        # counts steps starting from 1 for user friendly verbose mode.
        step = step + 1

        if self.verbose:
            print(f"Minibatch step {step}/{n_steps}")

        # Early stopping based on change of dictionary
        dict_diff = linalg.norm(new_dict - old_dict) / self._n_components
        if self.tol > 0 and dict_diff <= self.tol:
            if self.verbose:
                print(f"Converged (small dictionary change) at step {step}/{n_steps}")
            return True

        return False

    def fit(self, X, y=None):
        """Fit the model from data in X.

        Parameters
        ----------
        X : array-like of shape (n_samples, n_features)
            Training vector, where `n_samples` is the number of samples
            and `n_features` is the number of features.

        y : Ignored
            Not used, present for API consistency by convention.

        Returns
        -------
        self : object
            Returns the instance itself.
        """
        self._validate_params()

        X = self._validate_data(
            X, dtype=[np.float64, np.float32], order="C", copy=False, force_all_finite=not self.allow_nan,
        )

        self._check_params(X)

        if self.n_iter != "deprecated":
            warnings.warn(
                "'n_iter' is deprecated in version 1.1 and will be removed "
                "in version 1.4. Use 'max_iter' and let 'n_iter' to its default "
                "value instead. 'n_iter' is also ignored if 'max_iter' is "
                "specified.",
                FutureWarning,
            )

        self._random_state = check_random_state(self.random_state)

        if self.allow_nan:
            observed_mask = np.logical_not(_get_mask(X, np.nan))
            # Set entries to zero where values are missing
            X = np.nan_to_num(X, nan=0.0, copy=True)

        dictionary = self._initialize_dict(X, self._random_state)

        if self.shuffle:
            X_train = X.copy()
            self._random_state.shuffle(X_train)
        else:
            X_train = X

        if self.verbose:
            print("[dict_learning]")

        if self.allow_nan:
            self._fit_with_missing(X_train, observed_mask, dictionary)
        else:
            self._fit(X_train, dictionary)
        
        self.components_ = dictionary

        return self

    def _fit(self, X, dictionary):
        """Fit without missing values."""
        n_samples, n_features = X.shape

        # To monitor convergence based on dict changes
        old_dict = dictionary.copy()

        # Inner stats
<<<<<<< HEAD
        self._inner_stats = (
            np.zeros((self._n_components, self._n_components), dtype=X.dtype),  # A
            np.zeros((n_features, self._n_components), dtype=X.dtype),  # B
=======
        self._A = np.zeros(
            (self._n_components, self._n_components), dtype=X_train.dtype
>>>>>>> 87b6f3d4
        )
        self._B = np.zeros((n_features, self._n_components), dtype=X_train.dtype)

        if self.max_iter is not None:

            # Attributes to monitor the convergence
            self._ewa_cost = None
            self._ewa_cost_min = None
            self._no_improvement = 0

            batches = gen_batches(n_samples, self._batch_size)
            batches = itertools.cycle(batches)
            n_steps_per_iter = int(np.ceil(n_samples / self._batch_size))
            n_steps = self.max_iter * n_steps_per_iter

            i = -1  # to allow max_iter = 0

            for i, batch in zip(range(n_steps), batches):
                X_batch = X[batch]

                batch_cost = self._minibatch_step(
                    X_batch, dictionary, self._random_state, i
                )

                if self._check_convergence(
                    X_batch, batch_cost, dictionary, old_dict, n_samples, i, n_steps
                ):
                    break

                # XXX callback param added for backward compat in #18975 but a common
                # unified callback API should be preferred
                if self.callback is not None:
                    self.callback(locals())

                old_dict[:] = dictionary

            self.n_steps_ = i + 1
            self.n_iter_ = np.ceil(self.n_steps_ / n_steps_per_iter)
        else:
            # TODO remove this branch in 1.3
            n_iter = 1000 if self.n_iter == "deprecated" else self.n_iter

            batches = gen_batches(n_samples, self._batch_size)
            batches = itertools.cycle(batches)

            for i, batch in zip(range(n_iter), batches):
                self._minibatch_step(X[batch], dictionary, self._random_state, i)

                trigger_verbose = self.verbose and i % ceil(100.0 / self.verbose) == 0
                if self.verbose > 10 or trigger_verbose:
                    print(f"{i} batches processed.")

                if self.callback is not None:
                    self.callback(locals())

            self.n_steps_ = n_iter
            self.n_iter_ = np.ceil(n_iter / int(np.ceil(n_samples / self._batch_size)))

    def _fit_with_missing(self, X, observed_mask, dictionary):
        """Fit with missing values."""
        n_samples, n_features = X.shape

        # To monitor convergence based on dict changes
        old_dict = dictionary.copy()

        # Inner stats
        self._C = np.zeros((self._n_components, n_features), dtype=X.dtype)
        self._B = np.zeros((n_features, self._n_components), dtype=X.dtype)
        self._e = np.zeros((self._n_components, n_features), dtype=X.dtype)

        batches = gen_batches(n_samples, self._batch_size)
        batches = itertools.cycle(batches)
        n_steps_per_iter = int(np.ceil(n_samples / self._batch_size))
        n_steps = self.max_iter * n_steps_per_iter

        i = -1  # to allow max_iter = 0

        for i, batch in zip(range(n_steps), batches):
            X_batch = X[batch]
            observed_mask_batch = observed_mask[batch]

            self._minibatch_step_with_missing(
                X_batch, observed_mask_batch, dictionary, self._random_state, i
            )

            if self._check_convergence_with_missing(
                dictionary, old_dict, i, n_steps
            ):
                break

            # XXX callback param added for backward compat in #18975 but a common
            # unified callback API should be preferred
            if self.callback is not None:
                self.callback(locals())

            old_dict[:] = dictionary

        self.n_steps_ = i + 1
        self.n_iter_ = np.ceil(self.n_steps_ / n_steps_per_iter)

    def partial_fit(self, X, y=None):
        """Update the model using the data in X as a mini-batch.

        Parameters
        ----------
        X : array-like of shape (n_samples, n_features)
            Training vector, where `n_samples` is the number of samples
            and `n_features` is the number of features.

        y : Ignored
            Not used, present for API consistency by convention.

        Returns
        -------
        self : object
            Return the instance itself.
        """
        has_components = hasattr(self, "components_")

        if not has_components:
            self._validate_params()

        X = self._validate_data(
            X, dtype=[np.float64, np.float32], order="C", reset=not has_components
        )

        if not has_components:
            # This instance has not been fitted yet (fit or partial_fit)
            self._check_params(X)
            self._random_state = check_random_state(self.random_state)

            dictionary = self._initialize_dict(X, self._random_state)

            self.n_steps_ = 0

            self._A = np.zeros((self._n_components, self._n_components), dtype=X.dtype)
            self._B = np.zeros((X.shape[1], self._n_components), dtype=X.dtype)
        else:
            dictionary = self.components_

        self._minibatch_step(X, dictionary, self._random_state, self.n_steps_)

        self.components_ = dictionary
        self.n_steps_ += 1

        return self

    @property
    def _n_features_out(self):
        """Number of transformed output features."""
        return self.components_.shape[0]

    def _more_tags(self):
        return {
            "preserves_dtype": [np.float64, np.float32],
        }<|MERGE_RESOLUTION|>--- conflicted
+++ resolved
@@ -17,11 +17,7 @@
 
 from ..base import BaseEstimator, TransformerMixin, ClassNamePrefixFeaturesOutMixin
 from ..utils import check_array, check_random_state, gen_even_slices, gen_batches
-<<<<<<< HEAD
-from ..utils import deprecated
 from ..utils._mask import _get_mask
-=======
->>>>>>> 87b6f3d4
 from ..utils._param_validation import Hidden, Interval, StrOptions
 from ..utils._param_validation import validate_params
 from ..utils.extmath import randomized_svd, row_norms, svd_flip
@@ -2251,12 +2247,11 @@
             theta = batch_size**2 + step + 1 - batch_size
         beta = (theta + 1 - batch_size) / (theta + 1)
 
-<<<<<<< HEAD
         A, B = self._inner_stats
-        A *= beta
-        A += code.T @ code / batch_size
-        B *= beta
-        B += X.T @ code / batch_size
+        self._A *= beta
+        self._A += code.T @ code / batch_size
+        self._B *= beta
+        self._B += X.T @ code / batch_size
 
     def _update_inner_stats_with_missing(self, X, observed_mask, code, batch_size, step):
         """Update the inner stats inplace."""
@@ -2274,12 +2269,6 @@
         self._C += code.T ** 2 @ observed_mask / batch_size
         # e_ij <- beta * e_ij
         self._e *= beta
-=======
-        self._A *= beta
-        self._A += code.T @ code
-        self._B *= beta
-        self._B += X.T @ code
->>>>>>> 87b6f3d4
 
     def _minibatch_step(self, X, dictionary, random_state, step):
         """Perform the update on the dictionary for one minibatch."""
@@ -2555,16 +2544,8 @@
         old_dict = dictionary.copy()
 
         # Inner stats
-<<<<<<< HEAD
-        self._inner_stats = (
-            np.zeros((self._n_components, self._n_components), dtype=X.dtype),  # A
-            np.zeros((n_features, self._n_components), dtype=X.dtype),  # B
-=======
-        self._A = np.zeros(
-            (self._n_components, self._n_components), dtype=X_train.dtype
->>>>>>> 87b6f3d4
-        )
-        self._B = np.zeros((n_features, self._n_components), dtype=X_train.dtype)
+        self._A = np.zeros((self._n_components, self._n_components), dtype=X.dtype)
+        self._B = np.zeros((n_features, self._n_components), dtype=X.dtype)
 
         if self.max_iter is not None:
 
