--- conflicted
+++ resolved
@@ -37,7 +37,7 @@
 
 def _check_figure_axes_and_labels(display, pos_label):
     """Check mpl axes and figure defaults are correct."""
-    import matplotlib as mpl  # noqa
+    import matplotlib as mpl
 
     assert isinstance(display.ax_, mpl.axes.Axes)
     assert isinstance(display.figure_, mpl.figure.Figure)
@@ -134,11 +134,7 @@
     assert display.name_[0] == default_name
     assert display.name == default_name
 
-<<<<<<< HEAD
-    import matplotlib as mpl  # noqa
-=======
     import matplotlib as mpl
->>>>>>> 5cdbbf15
 
     _check_figure_axes_and_labels(display, pos_label)
     assert isinstance(display.line_, mpl.lines.Line2D)
@@ -271,7 +267,7 @@
     fold_names = ["Fold 0", "Fold 1", "Fold 2"]
     assert display.name_ == fold_names
 
-    import matplotlib as mpl  # noqa
+    import matplotlib as mpl
 
     _check_figure_axes_and_labels(display, pos_label)
     for idx, line in enumerate(display.line_):
@@ -306,7 +302,7 @@
 )
 def test_roc_curve_from_cv_results_line_kwargs(pyplot, data_binary, fold_line_kwargs):
     """Check line kwargs passed correctly in `from_cv_results`."""
-    import matplotlib as mpl  # noqa
+    import matplotlib as mpl
 
     X, y = data_binary
     cv_results = cross_validate(
@@ -329,7 +325,7 @@
 
 def _check_chance_level(plot_chance_level, chance_level_kw, display):
     """Check chance level line and line styles correct."""
-    import matplotlib as mpl  # noqa
+    import matplotlib as mpl
 
     if plot_chance_level:
         assert isinstance(display.chance_level_, mpl.lines.Line2D)
@@ -468,7 +464,7 @@
         fold_line_kwargs=fold_line_kwargs,
     )
 
-    import matplotlib as mpl  # noqa
+    import matplotlib as mpl
 
     assert all(isinstance(line, mpl.lines.Line2D) for line in display.line_)
     if fold_line_kwargs:
