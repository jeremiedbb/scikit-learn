"""K-means clustering"""

# Authors: Gael Varoquaux <gael.varoquaux@normalesup.org>
#          Thomas Rueckstiess <ruecksti@in.tum.de>
#          James Bergstra <james.bergstra@umontreal.ca>
#          Jan Schlueter <scikit-learn@jan-schlueter.de>
#          Nelle Varoquaux
#          Peter Prettenhofer <peter.prettenhofer@gmail.com>
#          Olivier Grisel <olivier.grisel@ensta.org>
#          Mathieu Blondel <mathieu@mblondel.org>
#          Robert Layton <robertlayton@gmail.com>
# License: BSD 3 clause

import warnings

import numpy as np
import scipy.sparse as sp

from ..base import BaseEstimator, ClusterMixin, TransformerMixin
from ..metrics.pairwise import euclidean_distances
from ..utils.extmath import row_norms, stable_cumsum
from ..utils.sparsefuncs_fast import assign_rows_csr
from ..utils.sparsefuncs import mean_variance_axis
from ..utils.validation import _num_samples
from ..utils import check_array
from ..utils import gen_batches
from ..utils import check_random_state
from ..utils.validation import check_is_fitted, _check_sample_weight
from ..utils.validation import FLOAT_DTYPES
from ..utils._clibs import thread_limits_context
from ..exceptions import ConvergenceWarning
from ._k_means import _inertia_dense
from ._k_means import _inertia_sparse
from ._k_means import _mini_batch_update_csr
from ._k_means_lloyd import _lloyd_iter_chunked_dense
from ._k_means_lloyd import _lloyd_iter_chunked_sparse
from ._k_means_elkan import _init_bounds_dense
from ._k_means_elkan import _init_bounds_sparse
from ._k_means_elkan import _elkan_iter_chunked_dense
from ._k_means_elkan import _elkan_iter_chunked_sparse


###############################################################################
# Initialization heuristic


def _k_init(X, n_clusters, x_squared_norms, random_state, n_local_trials=None):
    """Init n_clusters seeds according to k-means++

    Parameters
    ----------
    X : array or sparse matrix, shape (n_samples, n_features)
        The data to pick seeds for. To avoid memory copy, the input data
        should be double precision (dtype=np.float64).

    n_clusters : integer
        The number of seeds to choose

    x_squared_norms : array, shape (n_samples,)
        Squared Euclidean norm of each data point.

    random_state : int, RandomState instance
        The generator used to initialize the centers. Use an int to make the
        randomness deterministic.
        See :term:`Glossary <random_state>`.

    n_local_trials : integer or None (default=None)
        The number of seeding trials for each center (except the first),
        of which the one reducing inertia the most is greedily chosen.
        Set to None to make the number of trials depend logarithmically
        on the number of seeds (2+log(k)); this is the default.

    Notes
    -----
    Selects initial cluster centers for k-mean clustering in a smart way
    to speed up convergence. see: Arthur, D. and Vassilvitskii, S.
    "k-means++: the advantages of careful seeding". ACM-SIAM symposium
    on Discrete algorithms. 2007

    Version ported from http://www.stanford.edu/~darthur/kMeansppTest.zip,
    which is the implementation used in the aforementioned paper.
    """
    n_samples, n_features = X.shape

    centers = np.empty((n_clusters, n_features), dtype=X.dtype)

    assert x_squared_norms is not None, 'x_squared_norms None in _k_init'

    # Set the number of local seeding trials if none is given
    if n_local_trials is None:
        # This is what Arthur/Vassilvitskii tried, but did not report
        # specific results for other than mentioning in the conclusion
        # that it helped.
        n_local_trials = 2 + int(np.log(n_clusters))

    # Pick first center randomly
    center_id = random_state.randint(n_samples)
    if sp.issparse(X):
        centers[0] = X[center_id].toarray()
    else:
        centers[0] = X[center_id]

    # Initialize list of closest distances and calculate current potential
    closest_dist_sq = euclidean_distances(
        centers[0, np.newaxis], X, Y_norm_squared=x_squared_norms,
        squared=True)
    current_pot = closest_dist_sq.sum()

    # Pick the remaining n_clusters-1 points
    for c in range(1, n_clusters):
        # Choose center candidates by sampling with probability proportional
        # to the squared distance to the closest existing center
        rand_vals = random_state.random_sample(n_local_trials) * current_pot
        candidate_ids = np.searchsorted(stable_cumsum(closest_dist_sq),
                                        rand_vals)
        # XXX: numerical imprecision can result in a candidate_id out of range
        np.clip(candidate_ids, None, closest_dist_sq.size - 1,
                out=candidate_ids)

        # Compute distances to center candidates
        distance_to_candidates = euclidean_distances(
            X[candidate_ids], X, Y_norm_squared=x_squared_norms, squared=True)

        # update closest distances squared and potential for each candidate
        np.minimum(closest_dist_sq, distance_to_candidates,
                   out=distance_to_candidates)
        candidates_pot = distance_to_candidates.sum(axis=1)

        # Decide which candidate is the best
        best_candidate = np.argmin(candidates_pot)
        current_pot = candidates_pot[best_candidate]
        closest_dist_sq = distance_to_candidates[best_candidate]
        best_candidate = candidate_ids[best_candidate]

        # Permanently add best center candidate found in local tries
        if sp.issparse(X):
            centers[c] = X[best_candidate].toarray()
        else:
            centers[c] = X[best_candidate]

    return centers


###############################################################################
# K-means batch estimation by EM (expectation maximization)

def _validate_center_shape(X, n_centers, centers):
    """Check if centers is compatible with X and n_centers"""
    if len(centers) != n_centers:
        raise ValueError('The shape of the initial centers (%s) '
                         'does not match the number of clusters %i'
                         % (centers.shape, n_centers))
    if centers.shape[1] != X.shape[1]:
        raise ValueError(
            "The number of features of the initial centers %s "
            "does not match the number of features of the data %s."
            % (centers.shape[1], X.shape[1]))


def _tolerance(X, tol):
    """Return a tolerance which is independent of the dataset"""
    if sp.issparse(X):
        variances = mean_variance_axis(X, axis=0)[1]
    else:
        variances = np.var(X, axis=0)
    return np.mean(variances) * tol


def _check_normalize_sample_weight(sample_weight, X):
    """Set sample_weight if None, and check for correct dtype"""

    sample_weight_was_none = sample_weight is None

    sample_weight = _check_sample_weight(sample_weight, X, dtype=X.dtype)
    if not sample_weight_was_none:
        # normalize the weights to sum up to n_samples
        # an array of 1 (i.e. samples_weight is None) is already normalized
        n_samples = len(sample_weight)
        scale = n_samples / sample_weight.sum()
        sample_weight *= scale
    return sample_weight


def k_means(X, n_clusters, sample_weight=None, init='k-means++',
            precompute_distances='not-used', n_init=10, max_iter=300,
            verbose=False, tol=1e-4, random_state=None, copy_x=True,
            n_jobs=None, algorithm="auto", return_n_iter=False):
    """K-means clustering algorithm.

    Read more in the :ref:`User Guide <k_means>`.

    Parameters
    ----------
    X : array-like or sparse matrix, shape (n_samples, n_features)
        The observations to cluster. It must be noted that the data
        will be converted to C ordering, which will cause a memory copy
        if the given data is not C-contiguous.

    n_clusters : int
        The number of clusters to form as well as the number of
        centroids to generate.

    sample_weight : array-like, shape (n_samples,), optional (default=None)
        The weights for each observation in X. If None, all observations
        are assigned equal weight

    init : {'k-means++', 'random', ndarray, callable}, (default='k-means++')
        Method for initialization:

        'k-means++' : selects initial cluster centers for k-mean
        clustering in a smart way to speed up convergence. See section
        Notes in k_init for more details.

        'random': choose k observations (rows) at random from data for
        the initial centroids.

        If an ndarray is passed, it should be of shape (n_clusters, n_features)
        and gives the initial centers.

        If a callable is passed, it should take arguments X, k and
        and a random state and return an initialization.

    precompute_distances : {'auto', True, False}
        Precompute distances (faster but takes more memory).

        'auto' : do not precompute distances if n_samples * n_clusters > 12
        million. This corresponds to about 100MB overhead per job using
        double precision.

        True : always precompute distances

        False : never precompute distances
        .. deprecated:: 0.21
            'precompute_distances' was deprecated in version 0.21 and will be
            removed in 0.23.

    n_init : int, (default=10)
        Number of time the k-means algorithm will be run with different
        centroid seeds. The final results will be the best output of
        n_init consecutive runs in terms of inertia.

    max_iter : int, (default=300)
        Maximum number of iterations of the k-means algorithm to run.

    verbose : boolean, optional (default=False)
        Verbosity mode.

    tol : float (default=1e-4)
        The relative increment in the results before declaring convergence.

    random_state : int, RandomState instance or None (default=None)
        Determines random number generation for centroid initialization. Use
        an int to make the randomness deterministic.
        See :term:`Glossary <random_state>`.

    copy_x : boolean, optional (default=True)
        When pre-computing distances it is more numerically accurate to center
        the data first. If copy_x is True (default), then the original data is
        not modified. If False, the original data is modified, and put back
        before the function returns, but small numerical differences may be
        introduced by subtracting and then adding the data mean. Note that if
        the original data is not C-contiguous, a copy will be made even if
        copy_x is False. If the original data is sparse, but not in CSR format,
        a copy will be made even if copy_x is False.

    n_jobs : int or None, optional (default=None)
        The number of jobs to use for the computation.

        ``None`` or ``-1`` means using all processors. See
        :term:`Glossary <n_jobs>` for more details.

    algorithm : {"auto", "full", "elkan"} (default="auto")
        K-means algorithm to use. The classical EM-style algorithm is "full".
        The "elkan" variation is more efficient, on well structured data, by
        using the triangle inequality. "auto" chooses "elkan".

    return_n_iter : bool, optional
        Whether or not to return the number of iterations.

    Returns
    -------
    centroid : float ndarray with shape (k, n_features)
        Centroids found at the last iteration of k-means.

    label : integer ndarray with shape (n_samples,)
        label[i] is the code or index of the centroid the
        i'th observation is closest to.

    inertia : float
        The final value of the inertia criterion (sum of squared distances to
        the closest centroid for all observations in the training set).

    best_n_iter : int
        Number of iterations corresponding to the best results.
        Returned only if `return_n_iter` is set to True.

    """
    if precompute_distances != 'not-used':
        warnings.warn("'precompute_distances' was deprecated in version"
                      "0.21 and will be removed in 0.23.", DeprecationWarning)

    if n_init <= 0:
        raise ValueError("Invalid number of initializations."
                         " n_init=%d must be bigger than zero." % n_init)
    random_state = check_random_state(random_state)

    if max_iter <= 0:
        raise ValueError('Number of iterations should be a positive number,'
                         ' got %d instead' % max_iter)

    X = check_array(X, accept_sparse='csr', dtype=[np.float64, np.float32],
                    order='C', copy=copy_x)
    # verify that the number of samples given is larger than k
    if _num_samples(X) < n_clusters:
        raise ValueError("n_samples=%d should be >= n_clusters=%d" % (
            _num_samples(X), n_clusters))

    tol = _tolerance(X, tol)

    # Validate init array
    if hasattr(init, '__array__'):
        init = check_array(init, dtype=X.dtype.type, copy=True, order='C')
        _validate_center_shape(X, n_clusters, init)

        if n_init != 1:
            warnings.warn(
                'Explicit initial center position passed: '
                'performing only one init in k-means instead of n_init=%d'
                % n_init, RuntimeWarning, stacklevel=2)
            n_init = 1

    # subtract of mean of x for more accurate distance computations
    if not sp.issparse(X):
        X_mean = X.mean(axis=0)
        # The copy was already done above
        X -= X_mean

        if hasattr(init, '__array__'):
            init -= X_mean

    # precompute squared norms of data points
    x_squared_norms = row_norms(X, squared=True)

    best_labels, best_inertia, best_centers = None, None, None

    if algorithm == "elkan" and n_clusters == 1:
        warnings.warn("algorithm='elkan' doesn't make sense for a single "
                      "cluster. Using 'full' instead.", RuntimeWarning)
        algorithm = "full"

    if algorithm == "auto":
        algorithm = "full" if n_clusters == 1 else "elkan"

    if algorithm == "full":
        kmeans_single = _kmeans_single_lloyd
    elif algorithm == "elkan":
        kmeans_single = _kmeans_single_elkan
    else:
        raise ValueError("Algorithm must be 'auto', 'full' or 'elkan', got"
                         " %s" % str(algorithm))

<<<<<<< HEAD
    # seeds for the initializations of the kmeans runs.
    seeds = random_state.randint(np.iinfo(np.int32).max, size=n_init)

    # limit number of threads in second level of nested parallelism (i.e. BLAS)
    # to avoid oversubsciption
    if n_jobs is None:
        n_jobs = 1

    with thread_limits_context(limits=1, subset="blas"):
=======
    seeds = random_state.randint(np.iinfo(np.int32).max, size=n_init)
    if effective_n_jobs(n_jobs) == 1:
        # For a single thread, less memory is needed if we just store one set
        # of the best results (as opposed to one set per run per thread).
>>>>>>> 84717a94
        for seed in seeds:
            # run a k-means once
            labels, inertia, centers, n_iter_ = kmeans_single(
                X, sample_weight, n_clusters, max_iter=max_iter, init=init,
<<<<<<< HEAD
                verbose=verbose, tol=tol, x_squared_norms=x_squared_norms,
                random_state=seed, n_jobs=n_jobs)
=======
                verbose=verbose, precompute_distances=precompute_distances,
                tol=tol, x_squared_norms=x_squared_norms,
                random_state=seed)
>>>>>>> 84717a94
            # determine if these results are the best so far
            if best_inertia is None or inertia < best_inertia:
                best_labels = labels.copy()
                best_centers = centers.copy()
                best_inertia = inertia
                best_n_iter = n_iter_
<<<<<<< HEAD
=======
    else:
        # parallelisation of k-means runs
        results = Parallel(n_jobs=n_jobs, verbose=0)(
            delayed(kmeans_single)(X, sample_weight, n_clusters,
                                   max_iter=max_iter, init=init,
                                   verbose=verbose, tol=tol,
                                   precompute_distances=precompute_distances,
                                   x_squared_norms=x_squared_norms,
                                   # Change seed to ensure variety
                                   random_state=seed)
            for seed in seeds)
        # Get results with the lowest inertia
        labels, inertia, centers, n_iters = zip(*results)
        best = np.argmin(inertia)
        best_labels = labels[best]
        best_inertia = inertia[best]
        best_centers = centers[best]
        best_n_iter = n_iters[best]
>>>>>>> 84717a94

    if not sp.issparse(X):
        if not copy_x:
            X += X_mean
        best_centers += X_mean

    distinct_clusters = len(set(best_labels))
    if distinct_clusters < n_clusters:
        warnings.warn("Number of distinct clusters ({}) found smaller than "
                      "n_clusters ({}). Possibly due to duplicate points "
                      "in X.".format(distinct_clusters, n_clusters),
                      ConvergenceWarning, stacklevel=2)

    if return_n_iter:
        return best_centers, best_labels, best_inertia, best_n_iter
    else:
        return best_centers, best_labels, best_inertia


def _kmeans_single_elkan(X, sample_weight, n_clusters, max_iter=300,
                         init='k-means++', verbose=False, x_squared_norms=None,
<<<<<<< HEAD
                         random_state=None, tol=1e-4, n_jobs=None):
    """A single run of k-means lloyd, assumes preparation completed prior.
=======
                         random_state=None, tol=1e-4,
                         precompute_distances=True):
    if sp.issparse(X):
        raise TypeError("algorithm='elkan' not supported for sparse input X")
    random_state = check_random_state(random_state)
    if x_squared_norms is None:
        x_squared_norms = row_norms(X, squared=True)
    # init
    centers = _init_centroids(X, n_clusters, init, random_state=random_state,
                              x_squared_norms=x_squared_norms)
    centers = np.ascontiguousarray(centers)
    if verbose:
        print('Initialization complete')

    checked_sample_weight = _check_normalize_sample_weight(sample_weight, X)
    centers, labels, n_iter = k_means_elkan(X, checked_sample_weight,
                                            n_clusters, centers, tol=tol,
                                            max_iter=max_iter, verbose=verbose)
    if sample_weight is None:
        inertia = np.sum((X - centers[labels]) ** 2, dtype=np.float64)
    else:
        sq_distances = np.sum((X - centers[labels]) ** 2, axis=1,
                              dtype=np.float64) * checked_sample_weight
        inertia = np.sum(sq_distances, dtype=np.float64)
    return labels, inertia, centers, n_iter


def _kmeans_single_lloyd(X, sample_weight, n_clusters, max_iter=300,
                         init='k-means++', verbose=False, x_squared_norms=None,
                         random_state=None, tol=1e-4,
                         precompute_distances=True):
    """A single run of k-means, assumes preparation completed prior.
>>>>>>> 84717a94

    Parameters
    ----------
    X : array-like or CSR matrix, shape (n_samples, n_features)
        The observations to cluster.

    sample_weight : array-like, shape (n_samples,)
        The weights for each observation in X.

    n_clusters : int
        The number of clusters to form as well as the number of
        centroids to generate.

    max_iter : int (default=300)
        Maximum number of iterations of the k-means algorithm to run.

    init : {'k-means++', 'random', ndarray, callable} (default='k-means++')
        Method for initialization, default to 'k-means++':

        'k-means++' : selects initial cluster centers for k-mean
        clustering in a smart way to speed up convergence. See section
        Notes in k_init for more details.

        'random': choose k observations (rows) at random from data for
        the initial centroids.

        If an ndarray is passed, it should be of shape (k, p) and gives
        the initial centers.

        If a callable is passed, it should take arguments X, k and
        and a random state and return an initialization.

    verbose : boolean, optional (default=False)
        Verbosity mode

    x_squared_norms : array-like or None (default=None)
        Precomputed x_squared_norms.

    random_state : int, RandomState instance or None (default=None)
        Determines random number generation for centroid initialization. Use
        an int to make the randomness deterministic.
        See :term:`Glossary <random_state>`.

    tol : float (default=1e-4)
        The relative increment in the results before declaring convergence.

    n_jobs : int or None (default=None)
        The number of threads to be used. If -1 or None, will use as many as
        possible.

    Returns
    -------
    centroid : float ndarray, shape (n_clusters, n_features)
        Centroids found at the last iteration of k-means.

    label : integer ndarray, shape (n_samples,)
        label[i] is the code or index of the centroid the
        i'th observation is closest to.

    inertia : float
        The final value of the inertia criterion (sum of squared distances to
        the closest centroid for all observations in the training set).

    n_iter : int
        Number of iterations run.
    """
    random_state = check_random_state(random_state)
<<<<<<< HEAD
    sample_weight = _check_sample_weight(X, sample_weight)
=======

    sample_weight = _check_normalize_sample_weight(sample_weight, X)
>>>>>>> 84717a94

    # init
    centers = _init_centroids(X, n_clusters, init, random_state=random_state,
                              x_squared_norms=x_squared_norms)

    if verbose:
        print('Initialization complete')

    n_samples = X.shape[0]

    centers_new = np.zeros_like(centers)
    weight_in_clusters = np.zeros(n_clusters, dtype=X.dtype)
    labels = np.full(n_samples, -1, dtype=np.int32)
    center_half_distances = euclidean_distances(centers) / 2
    distance_next_center = np.partition(np.asarray(center_half_distances),
                                        kth=1, axis=0)[1]
    upper_bounds = np.zeros(n_samples, dtype=X.dtype)
    lower_bounds = np.zeros((n_samples, n_clusters), dtype=X.dtype)
    center_shift = np.zeros(n_clusters, dtype=X.dtype)

    if sp.issparse(X):
        init_bounds = _init_bounds_sparse
        elkan_iter = _elkan_iter_chunked_sparse
        _inertia = _inertia_sparse
    else:
        init_bounds = _init_bounds_dense
        elkan_iter = _elkan_iter_chunked_dense
        _inertia = _inertia_dense

    init_bounds(X, centers, center_half_distances,
                labels, upper_bounds, lower_bounds)

    for i in range(max_iter):
        elkan_iter(X, sample_weight, centers, centers_new, weight_in_clusters,
                   center_half_distances, distance_next_center, upper_bounds,
                   lower_bounds, labels, center_shift, n_jobs)

        # compute new pairwise distances between centers and closest other
        # center of each center for next iterations
        center_half_distances = euclidean_distances(centers_new) / 2
        distance_next_center = np.partition(np.asarray(center_half_distances),
                                            kth=1, axis=0)[1]

        if verbose:
            inertia = _inertia(X, sample_weight, centers, labels)
            print("Iteration {0}, inertia {1}" .format(i, inertia))

        center_shift_tot = (center_shift**2).sum()
        if center_shift_tot <= tol:
            if verbose:
                print("Converged at iteration {0}: "
                      "center shift {1} within tolerance {2}"
                      .format(i, center_shift_tot, tol))
            break

        centers, centers_new = centers_new, centers

    # rerun E-step so that predicted labels match cluster centers
    elkan_iter(X, sample_weight, centers, centers, weight_in_clusters,
               center_half_distances, distance_next_center, upper_bounds,
               lower_bounds, labels, center_shift, n_jobs,
               update_centers=False)

    inertia = _inertia(X, sample_weight, centers, labels)

    return labels, inertia, centers, i + 1


def _kmeans_single_lloyd(X, sample_weight, n_clusters, max_iter=300,
                         init='k-means++', verbose=False, x_squared_norms=None,
                         random_state=None, tol=1e-4, n_jobs=None):
    """A single run of k-means lloyd, assumes preparation completed prior.

    Parameters
    ----------
    X : array-like or CSR matrix, shape (n_samples, n_features)
        The observations to cluster.

    sample_weight : array-like, shape (n_samples,)
        The weights for each observation in X.

    n_clusters : int
        The number of clusters to form as well as the number of
        centroids to generate.

    max_iter : int (default=300)
        Maximum number of iterations of the k-means algorithm to run.

    init : {'k-means++', 'random', ndarray, callable} (default='k-means++')
        Method for initialization, default to 'k-means++':

        'k-means++' : selects initial cluster centers for k-mean
        clustering in a smart way to speed up convergence. See section
        Notes in k_init for more details.

        'random': choose k observations (rows) at random from data for
        the initial centroids.

        If an ndarray is passed, it should be of shape (k, p) and gives
        the initial centers.

        If a callable is passed, it should take arguments X, k and
        and a random state and return an initialization.

    verbose : boolean, optional (default=False)
        Verbosity mode

    x_squared_norms : array-like or None (default=None)
        Precomputed x_squared_norms.

    random_state : int, RandomState instance or None (default=None)
        Determines random number generation for centroid initialization. Use
        an int to make the randomness deterministic.
        See :term:`Glossary <random_state>`.

    tol : float (default=1e-4)
        The relative increment in the results before declaring convergence.

    n_jobs : int or None (default=None)
        The number of threads to be used. If -1 or None, will use as many as
        possible.

    Returns
    -------
    centroid : float ndarray, shape (n_clusters, n_features)
        Centroids found at the last iteration of k-means.

    label : integer ndarray, shape (n_samples,)
        label[i] is the code or index of the centroid the
        i'th observation is closest to.

    inertia : float
        The final value of the inertia criterion (sum of squared distances to
        the closest centroid for all observations in the training set).

    n_iter : int
        Number of iterations run.
    """
    random_state = check_random_state(random_state)
    sample_weight = _check_sample_weight(X, sample_weight)

    # init
    centers = _init_centroids(X, n_clusters, init, random_state=random_state,
                              x_squared_norms=x_squared_norms)

    if verbose:
        print("Initialization complete")

    centers_new = np.zeros_like(centers)
    labels = np.full(X.shape[0], -1, dtype=np.int32)
    weight_in_clusters = np.zeros(n_clusters, dtype=X.dtype)
    center_shift = np.zeros(n_clusters, dtype=X.dtype)

    if sp.issparse(X):
        lloyd_iter = _lloyd_iter_chunked_sparse
        _inertia = _inertia_sparse
    else:
        lloyd_iter = _lloyd_iter_chunked_dense
        _inertia = _inertia_dense

    for i in range(max_iter):
        lloyd_iter(X, sample_weight, x_squared_norms, centers, centers_new,
                   weight_in_clusters, labels, center_shift, n_jobs)

        if verbose:
            inertia = _inertia(X, sample_weight, centers, labels)
            print("Iteration {0}, inertia {1}" .format(i, inertia))

        center_shift_tot = (center_shift**2).sum()
        if center_shift_tot <= tol:
            if verbose:
                print("Converged at iteration {0}: "
                      "center shift {1} within tolerance {2}"
                      .format(i, center_shift_tot, tol))
            break

        centers, centers_new = centers_new, centers

    # rerun E-step so that predicted labels match cluster centers
    lloyd_iter(X, sample_weight, x_squared_norms, centers, centers,
               weight_in_clusters, labels, center_shift, n_jobs,
               update_centers=False)

    inertia = _inertia(X, sample_weight, centers, labels)

    return labels, inertia, centers, i + 1


def _labels_inertia(X, sample_weight, x_squared_norms, centers, n_jobs=1):
    """E step of the K-means EM algorithm.

    Compute the labels and the inertia of the given samples and centers.

    Parameters
    ----------
    X : array-like or CSR sparse matrix, shape (n_samples, n_features)
        The input samples to assign to the labels.

    sample_weight : array-like, shape (n_samples,)
        The weights for each observation in X.

    x_squared_norms : array, shape (n_samples,)
        Precomputed squared euclidean norm of each data point, to speed up
        computations.

    centers : array, shape (n_clusters, n_features)
        The cluster centers.

    Returns
    -------
    labels : int array, shape (n_samples,)
        The resulting assignment

    inertia : float
        Sum of squared distances of samples to their closest cluster center.
    """
    if n_jobs is None:
        n_jobs = 1

    n_samples = X.shape[0]
<<<<<<< HEAD
    n_clusters = centers.shape[0]

    sample_weight = _check_sample_weight(X, sample_weight)
    labels = np.full(n_samples, -1, dtype=np.int32)
    weight_in_clusters = np.zeros(n_clusters, dtype=centers.dtype)
    center_shift = np.zeros_like(weight_in_clusters)

=======
    sample_weight = _check_normalize_sample_weight(sample_weight, X)
    # set the default value of centers to -1 to be able to detect any anomaly
    # easily
    labels = np.full(n_samples, -1, np.int32)
    if distances is None:
        distances = np.zeros(shape=(0,), dtype=X.dtype)
    # distances will be changed in-place
>>>>>>> 84717a94
    if sp.issparse(X):
        _labels = _lloyd_iter_chunked_sparse
        _inertia = _inertia_sparse
    else:
        _labels = _lloyd_iter_chunked_dense
        _inertia = _inertia_dense

    _labels(X, sample_weight, x_squared_norms, centers, centers,
            weight_in_clusters, labels, center_shift, n_jobs,
            update_centers=False)

    inertia = _inertia(X, sample_weight, centers, labels)

    return labels, inertia


def _init_centroids(X, k, init, random_state=None, x_squared_norms=None,
                    init_size=None):
    """Compute the initial centroids

    Parameters
    ----------

    X : array, shape (n_samples, n_features)
        The input samples.

    k : int
        number of centroids.

    init : {'k-means++', 'random', ndarray, callable}
        Method for initialization.

    random_state : int, RandomState instance or None (default=None)
        Determines random number generation for centroid initialization. Use
        an int to make the randomness deterministic.
        See :term:`Glossary <random_state>`.

    x_squared_norms :  array, shape (n_samples,) (default=None)
        Squared euclidean norm of each data point. Pass it if you have it at
        hands already to avoid it being recomputed here. Default: None

    init_size : int (default=None)
        Number of samples to randomly sample for speeding up the
        initialization (sometimes at the expense of accuracy): the
        only algorithm is initialized by running a batch KMeans on a
        random subset of the data. This needs to be larger than k.

    Returns
    -------
    centers : array, shape(k, n_features)
    """
    random_state = check_random_state(random_state)
    n_samples = X.shape[0]

    if x_squared_norms is None:
        x_squared_norms = row_norms(X, squared=True)

    if init_size is not None and init_size < n_samples:
        if init_size < k:
            warnings.warn(
                "init_size=%d should be larger than k=%d. "
                "Setting it to 3*k" % (init_size, k),
                RuntimeWarning, stacklevel=2)
            init_size = 3 * k
        init_indices = random_state.randint(0, n_samples, init_size)
        X = X[init_indices]
        x_squared_norms = x_squared_norms[init_indices]
        n_samples = X.shape[0]
    elif n_samples < k:
        raise ValueError(
            "n_samples=%d should be larger than k=%d" % (n_samples, k))

    if isinstance(init, str) and init == 'k-means++':
        centers = _k_init(X, k, random_state=random_state,
                          x_squared_norms=x_squared_norms)
    elif isinstance(init, str) and init == 'random':
        seeds = random_state.permutation(n_samples)[:k]
        centers = X[seeds]
    elif hasattr(init, '__array__'):
        # ensure that the centers have the same dtype as X
        # this is a requirement of fused types of cython
        centers = np.array(init, dtype=X.dtype)
    elif callable(init):
        centers = init(X, k, random_state=random_state)
        centers = np.asarray(centers, dtype=X.dtype)
    else:
        raise ValueError("the init parameter for the k-means should "
                         "be 'k-means++' or 'random' or an ndarray, "
                         "'%s' (type '%s') was passed." % (init, type(init)))

    if sp.issparse(centers):
        centers = centers.toarray()

    _validate_center_shape(X, k, centers)
    return centers


class KMeans(TransformerMixin, ClusterMixin, BaseEstimator):
    """K-Means clustering

    Read more in the :ref:`User Guide <k_means>`.

    Parameters
    ----------

    n_clusters : int (default=8)
        The number of clusters to form as well as the number of
        centroids to generate.

    init : {'k-means++', 'random', ndarray, callable} (default='k-means++')
        Method for initialization:

        'k-means++' : selects initial cluster centers for k-mean
        clustering in a smart way to speed up convergence. See section
        Notes in k_init for more details.

        'random': choose k observations (rows) at random from data for
        the initial centroids.

        If an ndarray is passed, it should be of shape (n_clusters, n_features)
        and gives the initial centers.

        If a callable is passed, it should take arguments X, k and
        and a random state and return an initialization.

    n_init : int (default=10)
        Number of time the k-means algorithm will be run with different
        centroid seeds. The final results will be the best output of
        n_init consecutive runs in terms of inertia.

    max_iter : int (default=300)
        Maximum number of iterations of the k-means algorithm for a
        single run.

    tol : float (default=1e-4)
        Relative tolerance with regards to inertia to declare convergence

    precompute_distances : {'auto', True, False} (default='auto')
        Precompute distances (faster but takes more memory).

        'auto' : do not precompute distances if n_samples * n_clusters > 12
        million. This corresponds to about 100MB overhead per job using
        double precision.

        True : always precompute distances

        False : never precompute distances
        .. deprecated:: 0.21
            'precompute_distances' was deprecated in version 0.21 and will be
            removed in 0.23.

    verbose : int, optional (default=0)
        Verbosity mode.

    random_state : int, RandomState instance or None (default=None)
        Determines random number generation for centroid initialization. Use
        an int to make the randomness deterministic.
        See :term:`Glossary <random_state>`.

    copy_x : boolean, optional (default=True)
        When pre-computing distances it is more numerically accurate to center
        the data first. If copy_x is True (default), then the original data is
        not modified. If False, the original data is modified, and put back
        before the function returns, but small numerical differences may be
        introduced by subtracting and then adding the data mean. Note that if
        the original data is not C-contiguous, a copy will be made even if
        copy_x is False. If the original data is sparse, but not in CSR format,
        a copy will be made even if copy_x is False.

    n_jobs : int or None, optional (default=None)
        The number of jobs to use for the computation. This works by computing
        each of the n_init runs in parallel.

        ``None`` or ``-1`` means using all processors. See
        :term:`Glossary <n_jobs>` for more details.

    algorithm : {"auto", "full", "elkan"} (default="auto")
        K-means algorithm to use. The classical EM-style algorithm is "full".
        The "elkan" variation is more efficient, on well structured data, by
        using the triangle inequality. "auto" chooses "elkan".

    Attributes
    ----------
    cluster_centers_ : array, [n_clusters, n_features]
        Coordinates of cluster centers. If the algorithm stops before fully
        converging (see ``tol`` and ``max_iter``), these will not be
        consistent with ``labels_``.

    labels_ : array, shape (n_samples,)
        Labels of each point

    inertia_ : float
        Sum of squared distances of samples to their closest cluster center.

    n_iter_ : int
        Number of iterations run.

    Examples
    --------

    >>> from sklearn.cluster import KMeans
    >>> import numpy as np
    >>> X = np.array([[1, 2], [1, 4], [1, 0],
    ...               [10, 2], [10, 4], [10, 0]])
    >>> kmeans = KMeans(n_clusters=2, random_state=1234).fit(X)
    >>> kmeans.labels_
    array([0, 0, 0, 1, 1, 1], dtype=int32)
    >>> kmeans.predict([[0, 0], [12, 3]])
    array([0, 1], dtype=int32)
    >>> kmeans.cluster_centers_
    array([[ 1.,  2.],
           [10.,  2.]])

    See also
    --------

    MiniBatchKMeans
        Alternative online implementation that does incremental updates
        of the centers positions using mini-batches.
        For large scale learning (say n_samples > 10k) MiniBatchKMeans is
        probably much faster than the default batch implementation.

    Notes
    -----
    The k-means problem is solved using either Lloyd's or Elkan's algorithm.

    The average complexity is given by O(k n T), were n is the number of
    samples and T is the number of iteration.

    The worst case complexity is given by O(n^(k+2/p)) with
    n = n_samples, p = n_features. (D. Arthur and S. Vassilvitskii,
    'How slow is the k-means method?' SoCG2006)

    In practice, the k-means algorithm is very fast (one of the fastest
    clustering algorithms available), but it falls in local minima. That's why
    it can be useful to restart it several times.

    If the algorithm stops before fully converging (because of ``tol`` or
    ``max_iter``), ``labels_`` and ``cluster_centers_`` will not be consistent,
    i.e. the ``cluster_centers_`` will not be the means of the points in each
    cluster. Also, the estimator will reassign ``labels_`` after the last
    iteration to make ``labels_`` consistent with ``predict`` on the training
    set.

    """

    def __init__(self, n_clusters=8, init='k-means++', n_init=10,
                 max_iter=300, tol=1e-4, precompute_distances='not-used',
                 verbose=0, random_state=None, copy_x=True,
                 n_jobs=None, algorithm='auto'):

        self.n_clusters = n_clusters
        self.init = init
        self.max_iter = max_iter
        self.tol = tol
        self.precompute_distances = precompute_distances
        self.n_init = n_init
        self.verbose = verbose
        self.random_state = random_state
        self.copy_x = copy_x
        self.n_jobs = n_jobs
        self.algorithm = algorithm

    def _check_test_data(self, X):
        X = check_array(X, accept_sparse='csr', dtype=FLOAT_DTYPES)
        n_samples, n_features = X.shape
        expected_n_features = self.cluster_centers_.shape[1]
        if not n_features == expected_n_features:
            raise ValueError("Incorrect number of features. "
                             "Got %d features, expected %d" % (
                                 n_features, expected_n_features))

        return X

    def fit(self, X, y=None, sample_weight=None):
        """Compute k-means clustering.

        Parameters
        ----------
        X : {array-like, sparse matrix}, shape=(n_samples, n_features)
            Training instances to cluster. It must be noted that the data
            will be converted to C ordering, which will cause a memory
            copy if the given data is not C-contiguous.

        y : Ignored
            not used, present here for API consistency by convention.

        sample_weight : array-like, shape (n_samples,), optional (default=None)
            The weights for each observation in X. If None, all observations
            are assigned equal weight.

        """
        self.cluster_centers_, self.labels_, self.inertia_, self.n_iter_ = \
            k_means(
                X, n_clusters=self.n_clusters, sample_weight=sample_weight,
                init=self.init, n_init=self.n_init,
                max_iter=self.max_iter, verbose=self.verbose,
                precompute_distances=self.precompute_distances,
                tol=self.tol, random_state=self.random_state,
                copy_x=self.copy_x, n_jobs=self.n_jobs,
                algorithm=self.algorithm, return_n_iter=True)
        return self

    def fit_predict(self, X, y=None, sample_weight=None):
        """Compute cluster centers and predict cluster index for each sample.

        Convenience method; equivalent to calling fit(X) followed by
        predict(X).

        Parameters
        ----------
        X : {array-like, sparse matrix}, shape = (n_samples, n_features)
            New data to transform.

        y : Ignored
            not used, present here for API consistency by convention.

        sample_weight : array-like, shape (n_samples,), optional (default=None)
            The weights for each observation in X. If None, all observations
            are assigned equal weight.

        Returns
        -------
        labels : array, shape (n_samples,)
            Index of the cluster each sample belongs to.
        """
        return self.fit(X, sample_weight=sample_weight).labels_

    def fit_transform(self, X, y=None, sample_weight=None):
        """Compute clustering and transform X to cluster-distance space.

        Equivalent to fit(X).transform(X), but more efficiently implemented.

        Parameters
        ----------
        X : {array-like, sparse matrix}, shape = (n_samples, n_features)
            New data to transform.

        y : Ignored
            not used, present here for API consistency by convention.

        sample_weight : array-like, shape (n_samples,), optional (default=None)
            The weights for each observation in X. If None, all observations
            are assigned equal weight.

        Returns
        -------
        X_new : array, shape (n_samples, n_clusters)
            X transformed in the new space.
        """
        # Currently, this just skips a copy of the data if it is not in
        # np.array or CSR format already.
        # XXX This skips _check_test_data, which may change the dtype;
        # we should refactor the input validation.
        return self.fit(X, sample_weight=sample_weight)._transform(X)

    def transform(self, X):
        """Transform X to a cluster-distance space.

        In the new space, each dimension is the distance to the cluster
        centers.  Note that even if X is sparse, the array returned by
        `transform` will typically be dense.

        Parameters
        ----------
        X : {array-like, sparse matrix}, shape = (n_samples, n_features)
            New data to transform.

        Returns
        -------
        X_new : array, shape (n_samples, n_clusters)
            X transformed in the new space.
        """
        check_is_fitted(self)

        X = self._check_test_data(X)
        return self._transform(X)

    def _transform(self, X):
        """guts of transform method; no input validation"""
        return euclidean_distances(X, self.cluster_centers_)

    def predict(self, X, sample_weight=None):
        """Predict the closest cluster each sample in X belongs to.

        In the vector quantization literature, `cluster_centers_` is called
        the code book and each value returned by `predict` is the index of
        the closest code in the code book.

        Parameters
        ----------
        X : {array-like, sparse matrix}, shape = (n_samples, n_features)
            New data to predict.

        sample_weight : array-like, shape (n_samples,), optional (default=None)
            The weights for each observation in X. If None, all observations
            are assigned equal weight.

        Returns
        -------
        labels : array, shape (n_samples,)
            Index of the cluster each sample belongs to.
        """
        check_is_fitted(self)

        X = self._check_test_data(X)
        x_squared_norms = row_norms(X, squared=True)

        return _labels_inertia(X, sample_weight, x_squared_norms,
                               self.cluster_centers_, self.n_jobs)[0]

    def score(self, X, y=None, sample_weight=None):
        """Opposite of the value of X on the K-means objective.

        Parameters
        ----------
        X : {array-like, sparse matrix}, shape = (n_samples, n_features)
            New data.

        y : Ignored
            not used, present here for API consistency by convention.

        sample_weight : array-like, shape (n_samples,), optional
            The weights for each observation in X. If None, all observations
            are assigned equal weight.

        Returns
        -------
        score : float
            Opposite of the value of X on the K-means objective.
        """
        check_is_fitted(self)

        X = self._check_test_data(X)
        x_squared_norms = row_norms(X, squared=True)

        return -_labels_inertia(X, sample_weight, x_squared_norms,
                                self.cluster_centers_)[1]


def _mini_batch_step(X, sample_weight, x_squared_norms, centers, weight_sums,
                     old_center_buffer, compute_squared_diff,
                     distances, random_reassign=False,
                     random_state=None, reassignment_ratio=.01,
                     verbose=False):
    """Incremental update of the centers for the Minibatch K-Means algorithm.

    Parameters
    ----------

    X : array, shape (n_samples, n_features)
        The original data array.

    sample_weight : array-like, shape (n_samples,)
        The weights for each observation in X.

    x_squared_norms : array, shape (n_samples,)
        Squared euclidean norm of each data point.

    centers : array, shape (k, n_features)
        The cluster centers. This array is MODIFIED IN PLACE

    counts : array, shape (k,)
         The vector in which we keep track of the numbers of elements in a
         cluster. This array is MODIFIED IN PLACE

    distances : array, dtype float, shape (n_samples), optional
        If not None, should be a pre-allocated array that will be used to store
        the distances of each sample to its closest center.
        May not be None when random_reassign is True.

    random_state : int, RandomState instance or None (default)
        Determines random number generation for centroid initialization and to
        pick new clusters amongst observations with uniform probability. Use
        an int to make the randomness deterministic.
        See :term:`Glossary <random_state>`.

    random_reassign : boolean, optional
        If True, centers with very low counts are randomly reassigned
        to observations.

    reassignment_ratio : float, optional
        Control the fraction of the maximum number of counts for a
        center to be reassigned. A higher value means that low count
        centers are more likely to be reassigned, which means that the
        model will take longer to converge, but should converge in a
        better clustering.

    verbose : bool, optional, default False
        Controls the verbosity.

    compute_squared_diff : bool
        If set to False, the squared diff computation is skipped.

    old_center_buffer : int
        Copy of old centers for monitoring convergence.

    Returns
    -------
    inertia : float
        Sum of squared distances of samples to their closest cluster center.

    squared_diff : numpy array, shape (n_clusters,)
        Squared distances between previous and updated cluster centers.

    """
    # Perform label assignment to nearest centers
    nearest_center, inertia = _labels_inertia(X, sample_weight,
                                              x_squared_norms, centers)

    if random_reassign and reassignment_ratio > 0:
        random_state = check_random_state(random_state)
        # Reassign clusters that have very low weight
        to_reassign = weight_sums < reassignment_ratio * weight_sums.max()
        # pick at most .5 * batch_size samples as new centers
        if to_reassign.sum() > .5 * X.shape[0]:
            indices_dont_reassign = \
                    np.argsort(weight_sums)[int(.5 * X.shape[0]):]
            to_reassign[indices_dont_reassign] = False
        n_reassigns = to_reassign.sum()
        if n_reassigns:
            # Pick new clusters amongst observations with uniform probability
            new_centers = random_state.choice(X.shape[0], replace=False,
                                              size=n_reassigns)
            if verbose:
                print("[MiniBatchKMeans] Reassigning %i cluster centers."
                      % n_reassigns)

            if sp.issparse(X) and not sp.issparse(centers):
                assign_rows_csr(
                        X, new_centers.astype(np.intp, copy=False),
                        np.where(to_reassign)[0].astype(np.intp, copy=False),
                        centers)
            else:
                centers[to_reassign] = X[new_centers]
        # reset counts of reassigned centers, but don't reset them too small
        # to avoid instant reassignment. This is a pretty dirty hack as it
        # also modifies the learning rates.
        weight_sums[to_reassign] = np.min(weight_sums[~to_reassign])

    # implementation for the sparse CSR representation completely written in
    # cython
    if sp.issparse(X):
        return inertia, _mini_batch_update_csr(
            X, sample_weight, x_squared_norms, centers, weight_sums,
            nearest_center, old_center_buffer, compute_squared_diff)

    # dense variant in mostly numpy (not as memory efficient though)
    k = centers.shape[0]
    squared_diff = 0.0
    for center_idx in range(k):
        # find points from minibatch that are assigned to this center
        center_mask = nearest_center == center_idx
        wsum = sample_weight[center_mask].sum()

        if wsum > 0:
            if compute_squared_diff:
                old_center_buffer[:] = centers[center_idx]

            # inplace remove previous count scaling
            centers[center_idx] *= weight_sums[center_idx]

            # inplace sum with new points members of this cluster
            centers[center_idx] += \
                np.sum(X[center_mask] *
                       sample_weight[center_mask, np.newaxis], axis=0)

            # update the count statistics for this center
            weight_sums[center_idx] += wsum

            # inplace rescale to compute mean of all points (old and new)
            # Note: numpy >= 1.10 does not support '/=' for the following
            # expression for a mixture of int and float (see numpy issue #6464)
            centers[center_idx] = centers[center_idx] / weight_sums[center_idx]

            # update the squared diff if necessary
            if compute_squared_diff:
                diff = centers[center_idx].ravel() - old_center_buffer.ravel()
                squared_diff += np.dot(diff, diff)

    return inertia, squared_diff


def _mini_batch_convergence(model, iteration_idx, n_iter, tol,
                            n_samples, centers_squared_diff, batch_inertia,
                            context, verbose=0):
    """Helper function to encapsulate the early stopping logic"""
    # Normalize inertia to be able to compare values when
    # batch_size changes
    batch_inertia /= model.batch_size
    centers_squared_diff /= model.batch_size

    # Compute an Exponentially Weighted Average of the squared
    # diff to monitor the convergence while discarding
    # minibatch-local stochastic variability:
    # https://en.wikipedia.org/wiki/Moving_average
    ewa_diff = context.get('ewa_diff')
    ewa_inertia = context.get('ewa_inertia')
    if ewa_diff is None:
        ewa_diff = centers_squared_diff
        ewa_inertia = batch_inertia
    else:
        alpha = float(model.batch_size) * 2.0 / (n_samples + 1)
        alpha = 1.0 if alpha > 1.0 else alpha
        ewa_diff = ewa_diff * (1 - alpha) + centers_squared_diff * alpha
        ewa_inertia = ewa_inertia * (1 - alpha) + batch_inertia * alpha

    # Log progress to be able to monitor convergence
    if verbose:
        progress_msg = (
            'Minibatch iteration %d/%d:'
            ' mean batch inertia: %f, ewa inertia: %f ' % (
                iteration_idx + 1, n_iter, batch_inertia,
                ewa_inertia))
        print(progress_msg)

    # Early stopping based on absolute tolerance on squared change of
    # centers position (using EWA smoothing)
    if tol > 0.0 and ewa_diff <= tol:
        if verbose:
            print('Converged (small centers change) at iteration %d/%d'
                  % (iteration_idx + 1, n_iter))
        return True

    # Early stopping heuristic due to lack of improvement on smoothed inertia
    ewa_inertia_min = context.get('ewa_inertia_min')
    no_improvement = context.get('no_improvement', 0)
    if ewa_inertia_min is None or ewa_inertia < ewa_inertia_min:
        no_improvement = 0
        ewa_inertia_min = ewa_inertia
    else:
        no_improvement += 1

    if (model.max_no_improvement is not None
            and no_improvement >= model.max_no_improvement):
        if verbose:
            print('Converged (lack of improvement in inertia)'
                  ' at iteration %d/%d'
                  % (iteration_idx + 1, n_iter))
        return True

    # update the convergence context to maintain state across successive calls:
    context['ewa_diff'] = ewa_diff
    context['ewa_inertia'] = ewa_inertia
    context['ewa_inertia_min'] = ewa_inertia_min
    context['no_improvement'] = no_improvement
    return False


class MiniBatchKMeans(KMeans):
    """Mini-Batch K-Means clustering

    Read more in the :ref:`User Guide <mini_batch_kmeans>`.

    Parameters
    ----------

    n_clusters : int, optional, default: 8
        The number of clusters to form as well as the number of
        centroids to generate.

    init : {'k-means++', 'random' or an ndarray}, default: 'k-means++'
        Method for initialization, defaults to 'k-means++':

        'k-means++' : selects initial cluster centers for k-mean
        clustering in a smart way to speed up convergence. See section
        Notes in k_init for more details.

        'random': choose k observations (rows) at random from data for
        the initial centroids.

        If an ndarray is passed, it should be of shape (n_clusters, n_features)
        and gives the initial centers.

    max_iter : int, optional
        Maximum number of iterations over the complete dataset before
        stopping independently of any early stopping criterion heuristics.

    batch_size : int, optional, default: 100
        Size of the mini batches.

    verbose : boolean, optional
        Verbosity mode.

    compute_labels : boolean, default=True
        Compute label assignment and inertia for the complete dataset
        once the minibatch optimization has converged in fit.

    random_state : int, RandomState instance or None (default)
        Determines random number generation for centroid initialization and
        random reassignment. Use an int to make the randomness deterministic.
        See :term:`Glossary <random_state>`.

    tol : float, default: 0.0
        Control early stopping based on the relative center changes as
        measured by a smoothed, variance-normalized of the mean center
        squared position changes. This early stopping heuristics is
        closer to the one used for the batch variant of the algorithms
        but induces a slight computational and memory overhead over the
        inertia heuristic.

        To disable convergence detection based on normalized center
        change, set tol to 0.0 (default).

    max_no_improvement : int, default: 10
        Control early stopping based on the consecutive number of mini
        batches that does not yield an improvement on the smoothed inertia.

        To disable convergence detection based on inertia, set
        max_no_improvement to None.

    init_size : int, optional, default: 3 * batch_size
        Number of samples to randomly sample for speeding up the
        initialization (sometimes at the expense of accuracy): the
        only algorithm is initialized by running a batch KMeans on a
        random subset of the data. This needs to be larger than n_clusters.

    n_init : int, default=3
        Number of random initializations that are tried.
        In contrast to KMeans, the algorithm is only run once, using the
        best of the ``n_init`` initializations as measured by inertia.

    reassignment_ratio : float, default: 0.01
        Control the fraction of the maximum number of counts for a
        center to be reassigned. A higher value means that low count
        centers are more easily reassigned, which means that the
        model will take longer to converge, but should converge in a
        better clustering.

    Attributes
    ----------

    cluster_centers_ : array, [n_clusters, n_features]
        Coordinates of cluster centers

    labels_ :
        Labels of each point (if compute_labels is set to True).

    inertia_ : float
        The value of the inertia criterion associated with the chosen
        partition (if compute_labels is set to True). The inertia is
        defined as the sum of square distances of samples to their nearest
        neighbor.

    Examples
    --------
    >>> from sklearn.cluster import MiniBatchKMeans
    >>> import numpy as np
    >>> X = np.array([[1, 2], [1, 4], [1, 0],
    ...               [4, 2], [4, 0], [4, 4],
    ...               [4, 5], [0, 1], [2, 2],
    ...               [3, 2], [5, 5], [1, -1]])
    >>> # manually fit on batches
    >>> kmeans = MiniBatchKMeans(n_clusters=2,
    ...                          random_state=0,
    ...                          batch_size=6)
    >>> kmeans = kmeans.partial_fit(X[0:6,:])
    >>> kmeans = kmeans.partial_fit(X[6:12,:])
    >>> kmeans.cluster_centers_
    array([[2. , 1. ],
           [3.5, 4.5]])
    >>> kmeans.predict([[0, 0], [4, 4]])
    array([0, 1], dtype=int32)
    >>> # fit on the whole data
    >>> kmeans = MiniBatchKMeans(n_clusters=2,
    ...                          random_state=0,
    ...                          batch_size=6,
    ...                          max_iter=10).fit(X)
    >>> kmeans.cluster_centers_
    array([[3.95918367, 2.40816327],
           [1.12195122, 1.3902439 ]])
    >>> kmeans.predict([[0, 0], [4, 4]])
    array([1, 0], dtype=int32)

    See also
    --------

    KMeans
        The classic implementation of the clustering method based on the
        Lloyd's algorithm. It consumes the whole set of input data at each
        iteration.

    Notes
    -----
    See https://www.eecs.tufts.edu/~dsculley/papers/fastkmeans.pdf

    """

    def __init__(self, n_clusters=8, init='k-means++', max_iter=100,
                 batch_size=100, verbose=0, compute_labels=True,
                 random_state=None, tol=0.0, max_no_improvement=10,
                 init_size=None, n_init=3, reassignment_ratio=0.01):

        super().__init__(
            n_clusters=n_clusters, init=init, max_iter=max_iter,
            verbose=verbose, random_state=random_state, tol=tol, n_init=n_init)

        self.max_no_improvement = max_no_improvement
        self.batch_size = batch_size
        self.compute_labels = compute_labels
        self.init_size = init_size
        self.reassignment_ratio = reassignment_ratio

    def fit(self, X, y=None, sample_weight=None):
        """Compute the centroids on X by chunking it into mini-batches.

        Parameters
        ----------
        X : array-like or sparse matrix, shape=(n_samples, n_features)
            Training instances to cluster. It must be noted that the data
            will be converted to C ordering, which will cause a memory copy
            if the given data is not C-contiguous.

        y : Ignored
            not used, present here for API consistency by convention.

        sample_weight : array-like, shape (n_samples,), optional
            The weights for each observation in X. If None, all observations
            are assigned equal weight (default: None)

        """
        random_state = check_random_state(self.random_state)
        X = check_array(X, accept_sparse="csr", order='C',
                        dtype=[np.float64, np.float32])
        n_samples, n_features = X.shape
        if n_samples < self.n_clusters:
            raise ValueError("n_samples=%d should be >= n_clusters=%d"
                             % (n_samples, self.n_clusters))

        sample_weight = _check_normalize_sample_weight(sample_weight, X)

        n_init = self.n_init
        if hasattr(self.init, '__array__'):
            self.init = np.ascontiguousarray(self.init, dtype=X.dtype)
            if n_init != 1:
                warnings.warn(
                    'Explicit initial center position passed: '
                    'performing only one init in MiniBatchKMeans instead of '
                    'n_init=%d'
                    % self.n_init, RuntimeWarning, stacklevel=2)
                n_init = 1

        x_squared_norms = row_norms(X, squared=True)

        if self.tol > 0.0:
            tol = _tolerance(X, self.tol)

            # using tol-based early stopping needs the allocation of a
            # dedicated before which can be expensive for high dim data:
            # hence we allocate it outside of the main loop
            old_center_buffer = np.zeros(n_features, dtype=X.dtype)
        else:
            tol = 0.0
            # no need for the center buffer if tol-based early stopping is
            # disabled
            old_center_buffer = np.zeros(0, dtype=X.dtype)

        distances = np.zeros(self.batch_size, dtype=X.dtype)
        n_batches = int(np.ceil(float(n_samples) / self.batch_size))
        n_iter = int(self.max_iter * n_batches)

        init_size = self.init_size
        if init_size is None:
            init_size = 3 * self.batch_size
        if init_size > n_samples:
            init_size = n_samples
        self.init_size_ = init_size

        validation_indices = random_state.randint(0, n_samples, init_size)
        X_valid = X[validation_indices]
        sample_weight_valid = sample_weight[validation_indices]
        x_squared_norms_valid = x_squared_norms[validation_indices]

        # perform several inits with random sub-sets
        best_inertia = None
        for init_idx in range(n_init):
            if self.verbose:
                print("Init %d/%d with method: %s"
                      % (init_idx + 1, n_init, self.init))
            weight_sums = np.zeros(self.n_clusters, dtype=sample_weight.dtype)

            # TODO: once the `k_means` function works with sparse input we
            # should refactor the following init to use it instead.

            # Initialize the centers using only a fraction of the data as we
            # expect n_samples to be very large when using MiniBatchKMeans
            cluster_centers = _init_centroids(
                X, self.n_clusters, self.init,
                random_state=random_state,
                x_squared_norms=x_squared_norms,
                init_size=init_size)

            # Compute the label assignment on the init dataset
            _mini_batch_step(
                X_valid, sample_weight_valid,
                x_squared_norms[validation_indices], cluster_centers,
                weight_sums, old_center_buffer, False, distances=None,
                verbose=self.verbose)

            # Keep only the best cluster centers across independent inits on
            # the common validation set
            _, inertia = _labels_inertia(X_valid, sample_weight_valid,
                                         x_squared_norms_valid,
                                         cluster_centers)
            if self.verbose:
                print("Inertia for init %d/%d: %f"
                      % (init_idx + 1, n_init, inertia))
            if best_inertia is None or inertia < best_inertia:
                self.cluster_centers_ = cluster_centers
                self.counts_ = weight_sums
                best_inertia = inertia

        # Empty context to be used inplace by the convergence check routine
        convergence_context = {}

        # Perform the iterative optimization until the final convergence
        # criterion
        for iteration_idx in range(n_iter):
            # Sample a minibatch from the full dataset
            minibatch_indices = random_state.randint(
                0, n_samples, self.batch_size)

            # Perform the actual update step on the minibatch data
            batch_inertia, centers_squared_diff = _mini_batch_step(
                X[minibatch_indices], sample_weight[minibatch_indices],
                x_squared_norms[minibatch_indices],
                self.cluster_centers_, self.counts_,
                old_center_buffer, tol > 0.0, distances=distances,
                # Here we randomly choose whether to perform
                # random reassignment: the choice is done as a function
                # of the iteration index, and the minimum number of
                # counts, in order to force this reassignment to happen
                # every once in a while
                random_reassign=((iteration_idx + 1)
                                 % (10 + int(self.counts_.min())) == 0),
                random_state=random_state,
                reassignment_ratio=self.reassignment_ratio,
                verbose=self.verbose)

            # Monitor convergence and do early stopping if necessary
            if _mini_batch_convergence(
                    self, iteration_idx, n_iter, tol, n_samples,
                    centers_squared_diff, batch_inertia, convergence_context,
                    verbose=self.verbose):
                break

        self.n_iter_ = iteration_idx + 1

        if self.compute_labels:
            self.labels_, self.inertia_ = \
                    self._labels_inertia_minibatch(X, sample_weight)

        return self

    def _labels_inertia_minibatch(self, X, sample_weight):
        """Compute labels and inertia using mini batches.

        This is slightly slower than doing everything at once but preventes
        memory errors / segfaults.

        Parameters
        ----------
        X : array-like, shape (n_samples, n_features)
            Input data.

        sample_weight : array-like, shape (n_samples,)
            The weights for each observation in X.

        Returns
        -------
        labels : array, shape (n_samples,)
            Cluster labels for each point.

        inertia : float
            Sum of squared distances of points to nearest cluster.
        """
        if self.verbose:
            print('Computing label assignment and total inertia')
        sample_weight = _check_normalize_sample_weight(sample_weight, X)
        x_squared_norms = row_norms(X, squared=True)
        slices = gen_batches(X.shape[0], self.batch_size)
        results = [_labels_inertia(X[s], sample_weight[s], x_squared_norms[s],
                                   self.cluster_centers_) for s in slices]
        labels, inertia = zip(*results)
        return np.hstack(labels), np.sum(inertia)

    def partial_fit(self, X, y=None, sample_weight=None):
        """Update k means estimate on a single mini-batch X.

        Parameters
        ----------
        X : array-like, shape = [n_samples, n_features]
            Coordinates of the data points to cluster. It must be noted that
            X will be copied if it is not C-contiguous.

        y : Ignored
            not used, present here for API consistency by convention.

        sample_weight : array-like, shape (n_samples,), optional
            The weights for each observation in X. If None, all observations
            are assigned equal weight (default: None)

        """

<<<<<<< HEAD
        X = check_array(X, accept_sparse="csr", order='C',
=======
        X = check_array(X, accept_sparse="csr", order="C",
>>>>>>> 84717a94
                        dtype=[np.float64, np.float32])
        n_samples, n_features = X.shape
        if hasattr(self.init, '__array__'):
            self.init = np.ascontiguousarray(self.init, dtype=X.dtype)

        if n_samples == 0:
            return self

        sample_weight = _check_normalize_sample_weight(sample_weight, X)

        x_squared_norms = row_norms(X, squared=True)
        self.random_state_ = getattr(self, "random_state_",
                                     check_random_state(self.random_state))
        if (not hasattr(self, 'counts_')
                or not hasattr(self, 'cluster_centers_')):
            # this is the first call partial_fit on this object:
            # initialize the cluster centers
            self.cluster_centers_ = _init_centroids(
                X, self.n_clusters, self.init,
                random_state=self.random_state_,
                x_squared_norms=x_squared_norms, init_size=self.init_size)

            self.counts_ = np.zeros(self.n_clusters,
                                    dtype=sample_weight.dtype)
            random_reassign = False
            distances = None
        else:
            # The lower the minimum count is, the more we do random
            # reassignment, however, we don't want to do random
            # reassignment too often, to allow for building up counts
            random_reassign = self.random_state_.randint(
                10 * (1 + self.counts_.min())) == 0
            distances = np.zeros(X.shape[0], dtype=X.dtype)

            # Raise error if partial_fit called on data with different number
            # of features.
            if X.shape[1] != self.cluster_centers_.shape[1]:
                raise ValueError(
                    "Number of features %d does not match previous "
                    "data %d." % (X.shape[1], self.cluster_centers_.shape[1]))

        _mini_batch_step(X, sample_weight, x_squared_norms,
                         self.cluster_centers_, self.counts_,
                         np.zeros(0, dtype=X.dtype), 0,
                         random_reassign=random_reassign, distances=distances,
                         random_state=self.random_state_,
                         reassignment_ratio=self.reassignment_ratio,
                         verbose=self.verbose)

        if self.compute_labels:
            self.labels_, self.inertia_ = _labels_inertia(
                X, sample_weight, x_squared_norms, self.cluster_centers_)

        return self

    def predict(self, X, sample_weight=None):
        """Predict the closest cluster each sample in X belongs to.

        In the vector quantization literature, `cluster_centers_` is called
        the code book and each value returned by `predict` is the index of
        the closest code in the code book.

        Parameters
        ----------
        X : {array-like, sparse matrix}, shape = [n_samples, n_features]
            New data to predict.

        sample_weight : array-like, shape (n_samples,), optional
            The weights for each observation in X. If None, all observations
            are assigned equal weight (default: None)

        Returns
        -------
        labels : array, shape [n_samples,]
            Index of the cluster each sample belongs to.
        """
        check_is_fitted(self)

        X = self._check_test_data(X)
        return self._labels_inertia_minibatch(X, sample_weight)[0]<|MERGE_RESOLUTION|>--- conflicted
+++ resolved
@@ -359,7 +359,6 @@
         raise ValueError("Algorithm must be 'auto', 'full' or 'elkan', got"
                          " %s" % str(algorithm))
 
-<<<<<<< HEAD
     # seeds for the initializations of the kmeans runs.
     seeds = random_state.randint(np.iinfo(np.int32).max, size=n_init)
 
@@ -369,51 +368,18 @@
         n_jobs = 1
 
     with thread_limits_context(limits=1, subset="blas"):
-=======
-    seeds = random_state.randint(np.iinfo(np.int32).max, size=n_init)
-    if effective_n_jobs(n_jobs) == 1:
-        # For a single thread, less memory is needed if we just store one set
-        # of the best results (as opposed to one set per run per thread).
->>>>>>> 84717a94
         for seed in seeds:
             # run a k-means once
             labels, inertia, centers, n_iter_ = kmeans_single(
                 X, sample_weight, n_clusters, max_iter=max_iter, init=init,
-<<<<<<< HEAD
                 verbose=verbose, tol=tol, x_squared_norms=x_squared_norms,
                 random_state=seed, n_jobs=n_jobs)
-=======
-                verbose=verbose, precompute_distances=precompute_distances,
-                tol=tol, x_squared_norms=x_squared_norms,
-                random_state=seed)
->>>>>>> 84717a94
             # determine if these results are the best so far
             if best_inertia is None or inertia < best_inertia:
                 best_labels = labels.copy()
                 best_centers = centers.copy()
                 best_inertia = inertia
                 best_n_iter = n_iter_
-<<<<<<< HEAD
-=======
-    else:
-        # parallelisation of k-means runs
-        results = Parallel(n_jobs=n_jobs, verbose=0)(
-            delayed(kmeans_single)(X, sample_weight, n_clusters,
-                                   max_iter=max_iter, init=init,
-                                   verbose=verbose, tol=tol,
-                                   precompute_distances=precompute_distances,
-                                   x_squared_norms=x_squared_norms,
-                                   # Change seed to ensure variety
-                                   random_state=seed)
-            for seed in seeds)
-        # Get results with the lowest inertia
-        labels, inertia, centers, n_iters = zip(*results)
-        best = np.argmin(inertia)
-        best_labels = labels[best]
-        best_inertia = inertia[best]
-        best_centers = centers[best]
-        best_n_iter = n_iters[best]
->>>>>>> 84717a94
 
     if not sp.issparse(X):
         if not copy_x:
@@ -435,43 +401,8 @@
 
 def _kmeans_single_elkan(X, sample_weight, n_clusters, max_iter=300,
                          init='k-means++', verbose=False, x_squared_norms=None,
-<<<<<<< HEAD
                          random_state=None, tol=1e-4, n_jobs=None):
     """A single run of k-means lloyd, assumes preparation completed prior.
-=======
-                         random_state=None, tol=1e-4,
-                         precompute_distances=True):
-    if sp.issparse(X):
-        raise TypeError("algorithm='elkan' not supported for sparse input X")
-    random_state = check_random_state(random_state)
-    if x_squared_norms is None:
-        x_squared_norms = row_norms(X, squared=True)
-    # init
-    centers = _init_centroids(X, n_clusters, init, random_state=random_state,
-                              x_squared_norms=x_squared_norms)
-    centers = np.ascontiguousarray(centers)
-    if verbose:
-        print('Initialization complete')
-
-    checked_sample_weight = _check_normalize_sample_weight(sample_weight, X)
-    centers, labels, n_iter = k_means_elkan(X, checked_sample_weight,
-                                            n_clusters, centers, tol=tol,
-                                            max_iter=max_iter, verbose=verbose)
-    if sample_weight is None:
-        inertia = np.sum((X - centers[labels]) ** 2, dtype=np.float64)
-    else:
-        sq_distances = np.sum((X - centers[labels]) ** 2, axis=1,
-                              dtype=np.float64) * checked_sample_weight
-        inertia = np.sum(sq_distances, dtype=np.float64)
-    return labels, inertia, centers, n_iter
-
-
-def _kmeans_single_lloyd(X, sample_weight, n_clusters, max_iter=300,
-                         init='k-means++', verbose=False, x_squared_norms=None,
-                         random_state=None, tol=1e-4,
-                         precompute_distances=True):
-    """A single run of k-means, assumes preparation completed prior.
->>>>>>> 84717a94
 
     Parameters
     ----------
@@ -539,12 +470,8 @@
         Number of iterations run.
     """
     random_state = check_random_state(random_state)
-<<<<<<< HEAD
-    sample_weight = _check_sample_weight(X, sample_weight)
-=======
 
     sample_weight = _check_normalize_sample_weight(sample_weight, X)
->>>>>>> 84717a94
 
     # init
     centers = _init_centroids(X, n_clusters, init, random_state=random_state,
@@ -765,7 +692,6 @@
         n_jobs = 1
 
     n_samples = X.shape[0]
-<<<<<<< HEAD
     n_clusters = centers.shape[0]
 
     sample_weight = _check_sample_weight(X, sample_weight)
@@ -773,15 +699,6 @@
     weight_in_clusters = np.zeros(n_clusters, dtype=centers.dtype)
     center_shift = np.zeros_like(weight_in_clusters)
 
-=======
-    sample_weight = _check_normalize_sample_weight(sample_weight, X)
-    # set the default value of centers to -1 to be able to detect any anomaly
-    # easily
-    labels = np.full(n_samples, -1, np.int32)
-    if distances is None:
-        distances = np.zeros(shape=(0,), dtype=X.dtype)
-    # distances will be changed in-place
->>>>>>> 84717a94
     if sp.issparse(X):
         _labels = _lloyd_iter_chunked_sparse
         _inertia = _inertia_sparse
@@ -1786,11 +1703,7 @@
 
         """
 
-<<<<<<< HEAD
-        X = check_array(X, accept_sparse="csr", order='C',
-=======
         X = check_array(X, accept_sparse="csr", order="C",
->>>>>>> 84717a94
                         dtype=[np.float64, np.float32])
         n_samples, n_features = X.shape
         if hasattr(self.init, '__array__'):
