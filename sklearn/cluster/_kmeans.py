--- conflicted
+++ resolved
@@ -1671,14 +1671,12 @@
         self._ewa_inertia_min = None
         self._no_improvement = 0
 
+        # Initialize number of samples seen since last reassignment
+        self._n_since_last_reassign = 0
+
         n_batches = int(np.ceil(float(n_samples) / self.batch_size))
         n_iter = int(self.max_iter * n_batches)
 
-<<<<<<< HEAD
-        self._n_since_last_reassign = 0
-
-=======
->>>>>>> 24a267fb
         with threadpool_limits(limits=1, user_api="blas"):
             # Perform the iterative optimization until convergence
             for i in range(n_iter):
@@ -1686,16 +1684,6 @@
                 minibatch_indices = random_state.randint(0, n_samples,
                                                          self.batch_size)
 
-<<<<<<< HEAD
-=======
-                # Randomly choose whether to perform random reassignment:
-                # the choice is done as a function of the iteration index, and
-                # the minimum number of counts, in order to force this
-                # reassignment to happen every once in a while.
-                random_reassign = random_state.randint(
-                    10 * (1 + self._counts.min())) == 0
-
->>>>>>> 24a267fb
                 # Perform the actual update step on the minibatch data
                 batch_inertia = _mini_batch_step(
                     X=X[minibatch_indices],
@@ -1705,11 +1693,7 @@
                     centers_new=centers_new,
                     weight_sums=self._counts,
                     random_state=random_state,
-<<<<<<< HEAD
                     random_reassign=self._random_reassign(),
-=======
-                    random_reassign=random_reassign,
->>>>>>> 24a267fb
                     reassignment_ratio=self.reassignment_ratio,
                     verbose=self.verbose,
                     n_threads=self._n_threads)
@@ -1790,17 +1774,8 @@
             # Initialize counts
             self._counts = np.zeros(self.n_clusters, dtype=X.dtype)
 
-<<<<<<< HEAD
+            # Initialize number of samples seen since last reassignment
             self._n_since_last_reassign = 0
-=======
-            random_reassign = False
-        else:
-            # The lower the minimum count is, the more we do random
-            # reassignment, however, we don't want to do random
-            # reassignment too often, to allow for building up counts
-            random_reassign = self._random_state.randint(
-                10 * (1 + self._counts.min())) == 0
->>>>>>> 24a267fb
 
         with threadpool_limits(limits=1, user_api="blas"):
             _mini_batch_step(X,
@@ -1810,11 +1785,7 @@
                              centers_new=self.cluster_centers_,
                              weight_sums=self._counts,
                              random_state=self._random_state,
-<<<<<<< HEAD
                              random_reassign=self._random_reassign(),
-=======
-                             random_reassign=random_reassign,
->>>>>>> 24a267fb
                              reassignment_ratio=self.reassignment_ratio,
                              verbose=self.verbose,
                              n_threads=self._n_threads)
