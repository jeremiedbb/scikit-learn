--- conflicted
+++ resolved
@@ -142,21 +142,6 @@
 ###############################################################################
 # K-means batch estimation by EM (expectation maximization)
 
-<<<<<<< HEAD
-=======
-def _validate_center_shape(X, n_centers, centers):
-    """Check if centers is compatible with X and n_centers"""
-    if centers.shape[0] != n_centers:
-        raise ValueError(
-            f"The shape of the initial centers {centers.shape} does not "
-            f"match the number of clusters {n_centers}.")
-    if centers.shape[1] != X.shape[1]:
-        raise ValueError(
-            f"The shape of the initial centers {centers.shape} does not "
-            f"match the number of features of the data {X.shape[1]}.")
-
-
->>>>>>> 7836a98c
 def _tolerance(X, tol):
     """Return a tolerance which is independent of the dataset"""
     if tol == 0:
@@ -772,19 +757,13 @@
         self.algorithm = algorithm
 
     def _check_params(self, X):
-<<<<<<< HEAD
-=======
         # precompute_distances
->>>>>>> 7836a98c
         if self.precompute_distances != 'deprecated':
             warnings.warn("'precompute_distances' was deprecated in version "
                           "0.23 and will be removed in 0.25. It has no "
                           "effect", FutureWarning)
 
-<<<<<<< HEAD
-=======
         # n_jobs
->>>>>>> 7836a98c
         if self.n_jobs != 'deprecated':
             warnings.warn("'n_jobs' was deprecated in version 0.23 and will be"
                           " removed in 0.25.", FutureWarning)
@@ -793,64 +772,39 @@
             self._n_threads = None
         self._n_threads = _openmp_effective_n_threads(self._n_threads)
 
-<<<<<<< HEAD
-=======
         # n_init
->>>>>>> 7836a98c
         if self.n_init <= 0:
             raise ValueError(
                 f"n_init should be > 0, got {self.n_init} instead.")
         self._n_init = self.n_init
 
-<<<<<<< HEAD
-=======
         # max_iter
->>>>>>> 7836a98c
         if self.max_iter <= 0:
             raise ValueError(
                 f"max_iter should be > 0, got {self.max_iter} instead.")
 
-<<<<<<< HEAD
-=======
         # n_clusters
->>>>>>> 7836a98c
         if X.shape[0] < self.n_clusters:
             raise ValueError(f"n_samples={X.shape[0]} should be >= "
                              f"n_clusters={self.n_clusters}.")
 
-<<<<<<< HEAD
-        if self.tol < 0:
-            raise ValueError(f"tol should be >= 0, got {self.tol} instead.")
-        self._tol = _tolerance(X, self.tol)
-
-=======
         # tol
         self._tol = _tolerance(X, self.tol)
 
         # algorithm
->>>>>>> 7836a98c
         if self.algorithm not in ("auto", "full", "elkan"):
             raise ValueError(f"Algorithm must be 'auto', 'full' or 'elkan', "
                              f"got {self.algorithm} instead.")
 
         self._algorithm = self.algorithm
-<<<<<<< HEAD
-=======
         if self._algorithm == "auto":
             self._algorithm = "full" if self.n_clusters == 1 else "elkan"
->>>>>>> 7836a98c
         if self._algorithm == "elkan" and self.n_clusters == 1:
             warnings.warn("algorithm='elkan' doesn't make sense for a single "
                           "cluster. Using 'full' instead.", RuntimeWarning)
             self._algorithm = "full"
-<<<<<<< HEAD
-        if self._algorithm == "auto":
-            self._algorithm = "full" if self.n_clusters == 1 else "elkan"
-
-=======
 
         # init
->>>>>>> 7836a98c
         if not (hasattr(self.init, '__array__') or callable(self.init)
                 or (isinstance(self.init, str)
                     and self.init in ["k-means++", "random"])):
@@ -858,15 +812,12 @@
                 f"init should be either 'k-means++', 'random', a ndarray or a "
                 f"callable, got '{self.init}' instead.")
 
-<<<<<<< HEAD
-        if hasattr(self.init, '__array__'):
-            self._validate_center_shape(X, self.init)
-            if self._n_init != 1:
-                warnings.warn(
-                    f"Explicit initial center position passed: performing only"
-                    f" one init in {self.__class__.__name__} instead of "
-                    f"n_init={self._n_init}.", RuntimeWarning, stacklevel=2)
-                self._n_init = 1
+        if hasattr(self.init, '__array__') and self._n_init != 1:
+            warnings.warn(
+                f"Explicit initial center position passed: performing only"
+                f" one init in {self.__class__.__name__} instead of "
+                f"n_init={self._n_init}.", RuntimeWarning, stacklevel=2)
+            self._n_init = 1
 
     def _validate_center_shape(self, X, centers):
         """Check if centers is compatible with X and n_clusters"""
@@ -878,14 +829,6 @@
             raise ValueError(
                 f"The shape of the initial centers {centers.shape} does not "
                 f"match the number of features of the data {X.shape[1]}.")
-=======
-        if hasattr(self.init, '__array__') and self._n_init != 1:
-            warnings.warn(
-                f"Explicit initial center position passed: performing only"
-                f" one init in {self.__class__.__name__} instead of "
-                f"n_init={self._n_init}.", RuntimeWarning, stacklevel=2)
-            self._n_init = 1
->>>>>>> 7836a98c
 
     def _check_test_data(self, X):
         X = check_array(X, accept_sparse='csr', dtype=[np.float64, np.float32],
@@ -987,28 +930,17 @@
                                 order='C', copy=self.copy_x,
                                 accept_large_sparse=False)
 
-<<<<<<< HEAD
+        self._check_params(X)
+        random_state = check_random_state(self.random_state)
         sample_weight = _check_sample_weight(sample_weight, X, dtype=X.dtype)
-
-=======
-        self._check_params(X)
->>>>>>> 7836a98c
-        random_state = check_random_state(self.random_state)
 
         # Validate init array
         init = self.init
         if hasattr(init, '__array__'):
             init = check_array(init, dtype=X.dtype, copy=True, order='C')
-<<<<<<< HEAD
-
-        self._check_params(X)
-
-        # subtract mean of X for more accurate distance computations
-=======
-            _validate_center_shape(X, self.n_clusters, init)
+            self._validate_center_shape(X, self.n_clusters, init)
 
         # subtract of mean of x for more accurate distance computations
->>>>>>> 7836a98c
         if not sp.issparse(X):
             X_mean = X.mean(axis=0)
             # The copy was already done above
@@ -1024,7 +956,6 @@
             kmeans_single = _kmeans_single_lloyd
         else:
             kmeans_single = _kmeans_single_elkan
-<<<<<<< HEAD
 
         best_inertia = None
 
@@ -1035,27 +966,13 @@
                 random_state=random_state)
             if self.verbose:
                 print("Initialization complete")
-=======
-
-        best_labels, best_inertia, best_centers = None, None, None
-
-        # seeds for the initializations of the kmeans runs.
-        seeds = random_state.randint(np.iinfo(np.int32).max, size=self._n_init)
->>>>>>> 7836a98c
 
             # run a k-means once
             labels, inertia, centers, n_iter_ = kmeans_single(
-<<<<<<< HEAD
                 X, sample_weight, centers_init, max_iter=self.max_iter,
                 verbose=self.verbose, tol=self._tol,
                 x_squared_norms=x_squared_norms, n_threads=self._n_threads)
 
-=======
-                X, sample_weight, self.n_clusters, max_iter=self.max_iter,
-                init=init, verbose=self.verbose, tol=self._tol,
-                x_squared_norms=x_squared_norms, random_state=seed,
-                n_threads=self._n_threads)
->>>>>>> 7836a98c
             # determine if these results are the best so far
             if best_inertia is None or inertia < best_inertia:
                 best_labels = labels
@@ -1491,27 +1408,18 @@
     def _check_params(self, X):
         super()._check_params(X)
 
-<<<<<<< HEAD
-=======
         # max_no_improvement
->>>>>>> 7836a98c
         if self.max_no_improvement is not None and self.max_no_improvement < 0:
             raise ValueError(
                 f"max_no_improvement should be >= 0, got "
                 f"{self.max_no_improvement} instead.")
 
-<<<<<<< HEAD
-=======
         # batch_size
->>>>>>> 7836a98c
         if self.batch_size <= 0:
             raise ValueError(
                 f"batch_size should be > 0, got {self.batch_size} instead.")
 
-<<<<<<< HEAD
-=======
         # init_size
->>>>>>> 7836a98c
         if self.init_size is not None and self.init_size <= 0:
             raise ValueError(
                 f"init_size should be > 0, got {self.init_size} instead.")
@@ -1528,20 +1436,13 @@
                 RuntimeWarning, stacklevel=2)
             self._init_size = 3 * self.n_clusters
         self._init_size = min(self._init_size, X.shape[0])
-<<<<<<< HEAD
-
-=======
-        # FIXME: init_size_ will be deprecated and this line will be removed
-        self.init_size_ = self._init_size
 
         # reassignment_ratio
->>>>>>> 7836a98c
         if self.reassignment_ratio < 0:
             raise ValueError(
                 f"reassignment_ratio should be >= 0, got "
                 f"{self.reassignment_ratio} instead.")
 
-<<<<<<< HEAD
     def _labels_inertia_minibatch(self, X, sample_weight, x_squared_norms,
                                   centers):
         """Compute labels and inertia using mini batches.
@@ -1644,8 +1545,6 @@
         self._no_improvement = no_improvement
         return False
 
-=======
->>>>>>> 7836a98c
     def fit(self, X, y=None, sample_weight=None):
         """Compute the centroids on X by chunking it into mini-batches.
 
@@ -1674,45 +1573,21 @@
         X = self._validate_data(X, accept_sparse='csr',
                                 dtype=[np.float64, np.float32],
                                 order='C', accept_large_sparse=False)
-<<<<<<< HEAD
-
-        n_samples, n_features = X.shape
-=======
->>>>>>> 7836a98c
 
         self._check_params(X)
         random_state = check_random_state(self.random_state)
         sample_weight = _check_sample_weight(sample_weight, X, dtype=X.dtype)
-
-<<<<<<< HEAD
-        random_state = check_random_state(self.random_state)
-=======
+        n_samples, n_features = X.shape
+
         # Validate init array
         init = self.init
         if hasattr(init, '__array__'):
             init = check_array(init, dtype=X.dtype, copy=True, order='C')
-            _validate_center_shape(X, self.n_clusters, init)
-
-        n_samples, n_features = X.shape
-        x_squared_norms = row_norms(X, squared=True)
-
-        if self.tol > 0.0:
-            tol = _tolerance(X, self.tol)
->>>>>>> 7836a98c
-
-        # Validate init array
-        init = self.init
-        if hasattr(init, '__array__'):
-            init = check_array(init, dtype=X.dtype, copy=True, order='C')
-
-        self._check_params(X)
-
-<<<<<<< HEAD
+            self._validate_center_shape(X, init)
+
         # precompute squared norms of data points
         x_squared_norms = row_norms(X, squared=True)
 
-=======
->>>>>>> 7836a98c
         validation_indices = random_state.randint(0, n_samples,
                                                   self._init_size)
         X_valid = X[validation_indices]
@@ -1723,7 +1598,6 @@
         best_inertia = None
         for init_idx in range(self._n_init):
             if self.verbose:
-<<<<<<< HEAD
                 print(f"Init {init_idx + 1}/{self._n_init} with method {init}")
 
             # Initialize the centers using only a fraction of the data as we
@@ -1740,38 +1614,6 @@
             if self.verbose:
                 print(f"Inertia for init {init_idx + 1}/{self._n_init}: "
                       f"{inertia}")
-=======
-                print("Init %d/%d with method: %s"
-                      % (init_idx + 1, self._n_init, init))
-            weight_sums = np.zeros(self.n_clusters, dtype=sample_weight.dtype)
-
-            # TODO: once the `k_means` function works with sparse input we
-            # should refactor the following init to use it instead.
-
-            # Initialize the centers using only a fraction of the data as we
-            # expect n_samples to be very large when using MiniBatchKMeans
-            cluster_centers = _init_centroids(
-                X, self.n_clusters, init,
-                random_state=random_state,
-                x_squared_norms=x_squared_norms,
-                init_size=self._init_size)
-
-            # Compute the label assignment on the init dataset
-            _mini_batch_step(
-                X_valid, sample_weight_valid,
-                x_squared_norms[validation_indices], cluster_centers,
-                weight_sums, old_center_buffer, False, distances=None,
-                verbose=self.verbose)
-
-            # Keep only the best cluster centers across independent inits on
-            # the common validation set
-            _, inertia = _labels_inertia(X_valid, sample_weight_valid,
-                                         x_squared_norms_valid,
-                                         cluster_centers)
-            if self.verbose:
-                print("Inertia for init %d/%d: %f"
-                      % (init_idx + 1, self._n_init, inertia))
->>>>>>> 7836a98c
             if best_inertia is None or inertia < best_inertia:
                 init_centers = cluster_centers
                 best_inertia = inertia
@@ -1858,47 +1700,28 @@
         -------
         self
         """
-<<<<<<< HEAD
-        X = check_array(X, accept_sparse='csr', dtype=[np.float64, np.float32],
-                        order='C', accept_large_sparse=False)
-
-        if X.shape[0] == 0:
-            return self
-=======
         is_first_call_to_partial_fit = not hasattr(self, 'cluster_centers_')
 
         X = self._validate_data(X, accept_sparse='csr',
                                 dtype=[np.float64, np.float32],
                                 order='C', accept_large_sparse=False,
                                 reset=is_first_call_to_partial_fit)
->>>>>>> 7836a98c
 
         self.random_state_ = getattr(self, "random_state_",
                                      check_random_state(self.random_state))
         sample_weight = _check_sample_weight(sample_weight, X, dtype=X.dtype)
 
-<<<<<<< HEAD
-        self._random_state = getattr(self, "_random_state",
-                                     check_random_state(self.random_state))
-
         # precompute squared norms of data points
         x_squared_norms = row_norms(X, squared=True)
 
-        if not hasattr(self, 'cluster_centers_'):
-            # this is the first call partial_fit on this object
-=======
-        x_squared_norms = row_norms(X, squared=True)
-
         if is_first_call_to_partial_fit:
             # this is the first call to partial_fit on this object
->>>>>>> 7836a98c
             self._check_params(X)
 
             # Validate init array
             init = self.init
             if hasattr(init, '__array__'):
                 init = check_array(init, dtype=X.dtype, copy=True, order='C')
-<<<<<<< HEAD
 
             # initialize the cluster centers
             self.cluster_centers_ = self._init_centroids(
@@ -1907,15 +1730,6 @@
 
             # Initialize counts
             self._counts = np.zeros(self.n_clusters, dtype=X.dtype)
-=======
-                _validate_center_shape(X, self.n_clusters, init)
-
-            # initialize the cluster centers
-            self.cluster_centers_ = _init_centroids(
-                X, self.n_clusters, init,
-                random_state=self.random_state_,
-                x_squared_norms=x_squared_norms, init_size=self.init_size)
->>>>>>> 7836a98c
 
             random_reassign = False
         else:
@@ -1924,14 +1738,6 @@
             # reassignment too often, to allow for building up counts
             random_reassign = self._random_state.randint(
                 10 * (1 + self._counts.min())) == 0
-
-<<<<<<< HEAD
-            # Raise error if partial_fit called on data with different number
-            # of features.
-            if X.shape[1] != self.cluster_centers_.shape[1]:
-                raise ValueError(
-                    f"Number of features {X.shape[1]} does not match previous "
-                    f"data {self.cluster_centers_.shape[1]}.")
 
         _mini_batch_step(X,
                          x_squared_norms=x_squared_norms,
@@ -1941,13 +1747,6 @@
                          weight_sums=self._counts,
                          random_state=self._random_state,
                          random_reassign=random_reassign,
-=======
-        _mini_batch_step(X, sample_weight, x_squared_norms,
-                         self.cluster_centers_, self.counts_,
-                         np.zeros(0, dtype=X.dtype), 0,
-                         random_reassign=random_reassign, distances=distances,
-                         random_state=self.random_state_,
->>>>>>> 7836a98c
                          reassignment_ratio=self.reassignment_ratio,
                          verbose=self.verbose,
                          n_threads=self._n_threads)
