"""Tests for the minimum dependencies in the README.rst file."""


import os
import re
import platform
from pathlib import Path

import pytest
import sklearn
from sklearn._min_dependencies import dependent_packages
from sklearn.utils.fixes import parse_version


def test_min_dependencies_readme():
    # Test that the minimum dependencies in the README.rst file are
    # consistent with the minimum dependencies defined at the file:
    # sklearn/_min_dependencies.py

<<<<<<< HEAD
=======
    if platform.python_implementation() == "PyPy":
        pytest.skip("PyPy does not always share the same minimum deps")

>>>>>>> 617ff6ef
    pattern = re.compile(
        r"(\.\. \|)"
        + r"(([A-Za-z]+\-?)+)"
        + r"(MinVersion\| replace::)"
        + r"( [0-9]+\.[0-9]+(\.[0-9]+)?)"
    )

    readme_path = Path(sklearn.__path__[0]).parents[0]
    readme_file = readme_path / "README.rst"

    if not os.path.exists(readme_file):
        # Skip the test if the README.rst file is not available.
        # For instance, when installing scikit-learn from wheels
        pytest.skip("The README.rst file is not available.")

    with readme_file.open("r") as f:
        for line in f:
            matched = pattern.match(line)

            if not matched:
                continue

            package, version = matched.group(2), matched.group(5)
            package = package.lower()

            if package in dependent_packages:
                version = parse_version(version)
                min_version = parse_version(dependent_packages[package][0])

                assert version == min_version, f"{package} has a mismatched " "version"<|MERGE_RESOLUTION|>--- conflicted
+++ resolved
@@ -17,12 +17,9 @@
     # consistent with the minimum dependencies defined at the file:
     # sklearn/_min_dependencies.py
 
-<<<<<<< HEAD
-=======
     if platform.python_implementation() == "PyPy":
         pytest.skip("PyPy does not always share the same minimum deps")
 
->>>>>>> 617ff6ef
     pattern = re.compile(
         r"(\.\. \|)"
         + r"(([A-Za-z]+\-?)+)"
