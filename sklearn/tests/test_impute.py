from __future__ import division

import pytest

import numpy as np
from scipy import sparse

import io

from sklearn.utils.testing import assert_allclose
from sklearn.utils.testing import assert_allclose_dense_sparse
from sklearn.utils.testing import assert_array_equal
from sklearn.utils.testing import assert_array_almost_equal
from sklearn.utils.testing import assert_false

<<<<<<< HEAD
from sklearn.impute import ChainedImputer, SamplingImputer, SimpleImputer
from sklearn.impute import _get_mask
=======
from sklearn.impute import MissingIndicator
from sklearn.impute import SimpleImputer, ChainedImputer
>>>>>>> 45f12e44
from sklearn.dummy import DummyRegressor
from sklearn.linear_model import BayesianRidge, ARDRegression
from sklearn.pipeline import Pipeline
from sklearn.model_selection import GridSearchCV
from sklearn import tree
from sklearn.random_projection import sparse_random_matrix


def _check_statistics(X, X_true,
                      strategy, statistics, missing_values):
    """Utility function for testing imputation for a given strategy.

    Test with dense and sparse arrays

    Check that:
        - the statistics (mean, median, mode) are correct
        - the missing values are imputed correctly"""

    err_msg = "Parameters: strategy = %s, missing_values = %s, " \
              "sparse = {0}" % (strategy, missing_values)

    assert_ae = assert_array_equal

    if X.dtype.kind == 'f' or X_true.dtype.kind == 'f':
        assert_ae = assert_array_almost_equal

    # Normal matrix
    imputer = SimpleImputer(missing_values, strategy=strategy)
    X_trans = imputer.fit(X).transform(X.copy())
    assert_ae(imputer.statistics_, statistics,
              err_msg=err_msg.format(False))
    assert_ae(X_trans, X_true, err_msg=err_msg.format(False))

    # Sparse matrix
    imputer = SimpleImputer(missing_values, strategy=strategy)
    imputer.fit(sparse.csc_matrix(X))
    X_trans = imputer.transform(sparse.csc_matrix(X.copy()))

    if sparse.issparse(X_trans):
        X_trans = X_trans.toarray()

    assert_ae(imputer.statistics_, statistics,
              err_msg=err_msg.format(True))
    assert_ae(X_trans, X_true, err_msg=err_msg.format(True))


def test_imputation_shape():
    # Verify the shapes of the imputed matrix for different strategies.
    X = np.random.randn(10, 2)
    X[::2] = np.nan

    for strategy in ['mean', 'median', 'most_frequent', "constant"]:
        imputer = SimpleImputer(strategy=strategy)
        X_imputed = imputer.fit_transform(sparse.csr_matrix(X))
        assert X_imputed.shape == (10, 2)
        X_imputed = imputer.fit_transform(X)
        assert X_imputed.shape == (10, 2)

        chained_imputer = ChainedImputer(initial_strategy=strategy)
        X_imputed = chained_imputer.fit_transform(X)
        assert X_imputed.shape == (10, 2)

    sampling_imputer = SamplingImputer()
    X_imputed = sampling_imputer.fit_transform(X)
    assert X_imputed.shape == (10, 2)


@pytest.mark.parametrize("strategy", ["const", 101, None])
def test_imputation_error_invalid_strategy(strategy):
    X = np.ones((3, 5))
    X[0, 0] = np.nan

    with pytest.raises(ValueError, match=str(strategy)):
        imputer = SimpleImputer(strategy=strategy)
        imputer.fit_transform(X)


@pytest.mark.parametrize("strategy", ["mean", "median", "most_frequent"])
def test_imputation_deletion_warning(strategy):
    X = np.ones((3, 5))
    X[:, 0] = np.nan

    with pytest.warns(UserWarning, match="Deleting"):
        imputer = SimpleImputer(strategy=strategy, verbose=True)
        imputer.fit_transform(X)


def safe_median(arr, *args, **kwargs):
    # np.median([]) raises a TypeError for numpy >= 1.10.1
    length = arr.size if hasattr(arr, 'size') else len(arr)
    return np.nan if length == 0 else np.median(arr, *args, **kwargs)


def safe_mean(arr, *args, **kwargs):
    # np.mean([]) raises a RuntimeWarning for numpy >= 1.10.1
    length = arr.size if hasattr(arr, 'size') else len(arr)
    return np.nan if length == 0 else np.mean(arr, *args, **kwargs)


def test_imputation_mean_median():
    # Test imputation using the mean and median strategies, when
    # missing_values != 0.
    rng = np.random.RandomState(0)

    dim = 10
    dec = 10
    shape = (dim * dim, dim + dec)

    zeros = np.zeros(shape[0])
    values = np.arange(1, shape[0] + 1)
    values[4::2] = - values[4::2]

    tests = [("mean", np.nan, lambda z, v, p: safe_mean(np.hstack((z, v)))),
             ("mean", 0, lambda z, v, p: np.mean(v)),
             ("median", np.nan,
              lambda z, v, p: safe_median(np.hstack((z, v)))),
             ("median", 0, lambda z, v, p: np.median(v))]

    for strategy, test_missing_values, true_value_fun in tests:
        X = np.empty(shape)
        X_true = np.empty(shape)
        true_statistics = np.empty(shape[1])

        # Create a matrix X with columns
        #    - with only zeros,
        #    - with only missing values
        #    - with zeros, missing values and values
        # And a matrix X_true containing all true values
        for j in range(shape[1]):
            nb_zeros = (j - dec + 1 > 0) * (j - dec + 1) * (j - dec + 1)
            nb_missing_values = max(shape[0] + dec * dec
                                    - (j + dec) * (j + dec), 0)
            nb_values = shape[0] - nb_zeros - nb_missing_values

            z = zeros[:nb_zeros]
            p = np.repeat(test_missing_values, nb_missing_values)
            v = values[rng.permutation(len(values))[:nb_values]]

            true_statistics[j] = true_value_fun(z, v, p)

            # Create the columns
            X[:, j] = np.hstack((v, z, p))

            if 0 == test_missing_values:
                X_true[:, j] = np.hstack((v,
                                          np.repeat(
                                              true_statistics[j],
                                              nb_missing_values + nb_zeros)))
            else:
                X_true[:, j] = np.hstack((v,
                                          z,
                                          np.repeat(true_statistics[j],
                                                    nb_missing_values)))

            # Shuffle them the same way
            np.random.RandomState(j).shuffle(X[:, j])
            np.random.RandomState(j).shuffle(X_true[:, j])

        # Mean doesn't support columns containing NaNs, median does
        if strategy == "median":
            cols_to_keep = ~np.isnan(X_true).any(axis=0)
        else:
            cols_to_keep = ~np.isnan(X_true).all(axis=0)

        X_true = X_true[:, cols_to_keep]

        _check_statistics(X, X_true, strategy,
                          true_statistics, test_missing_values)


def test_imputation_median_special_cases():
    # Test median imputation with sparse boundary cases
    X = np.array([
        [0, np.nan, np.nan],  # odd: implicit zero
        [5, np.nan, np.nan],  # odd: explicit nonzero
        [0, 0, np.nan],    # even: average two zeros
        [-5, 0, np.nan],   # even: avg zero and neg
        [0, 5, np.nan],    # even: avg zero and pos
        [4, 5, np.nan],    # even: avg nonzeros
        [-4, -5, np.nan],  # even: avg negatives
        [-1, 2, np.nan],   # even: crossing neg and pos
    ]).transpose()

    X_imputed_median = np.array([
        [0, 0, 0],
        [5, 5, 5],
        [0, 0, 0],
        [-5, 0, -2.5],
        [0, 5, 2.5],
        [4, 5, 4.5],
        [-4, -5, -4.5],
        [-1, 2, .5],
    ]).transpose()
    statistics_median = [0, 5, 0, -2.5, 2.5, 4.5, -4.5, .5]

    _check_statistics(X, X_imputed_median, "median",
                      statistics_median, np.nan)


@pytest.mark.parametrize("strategy", ["mean", "median"])
@pytest.mark.parametrize("dtype", [None, object, str])
def test_imputation_mean_median_error_invalid_type(strategy, dtype):
    X = np.array([["a", "b", 3],
                  [4, "e", 6],
                  ["g", "h", 9]], dtype=dtype)

    with pytest.raises(ValueError, match="non-numeric data"):
        imputer = SimpleImputer(strategy=strategy)
        imputer.fit_transform(X)


@pytest.mark.parametrize("strategy", ["constant", "most_frequent"])
@pytest.mark.parametrize("dtype", [str, np.dtype('U'), np.dtype('S')])
def test_imputation_const_mostf_error_invalid_types(strategy, dtype):
    # Test imputation on non-numeric data using "most_frequent" and "constant"
    # strategy
    X = np.array([
        [np.nan, np.nan, "a", "f"],
        [np.nan, "c", np.nan, "d"],
        [np.nan, "b", "d", np.nan],
        [np.nan, "c", "d", "h"],
    ], dtype=dtype)

    err_msg = "SimpleImputer does not support data"
    with pytest.raises(ValueError, match=err_msg):
        imputer = SimpleImputer(strategy=strategy)
        imputer.fit(X).transform(X)


def test_imputation_most_frequent():
    # Test imputation using the most-frequent strategy.
    X = np.array([
        [-1, -1, 0, 5],
        [-1, 2, -1, 3],
        [-1, 1, 3, -1],
        [-1, 2, 3, 7],
    ])

    X_true = np.array([
        [2, 0, 5],
        [2, 3, 3],
        [1, 3, 3],
        [2, 3, 7],
    ])

    # scipy.stats.mode, used in SimpleImputer, doesn't return the first most
    # frequent as promised in the doc but the lowest most frequent. When this
    # test will fail after an update of scipy, SimpleImputer will need to be
    # updated to be consistent with the new (correct) behaviour
    _check_statistics(X, X_true, "most_frequent", [np.nan, 2, 3, 3], -1)


@pytest.mark.parametrize("marker", [None, np.nan, "NAN", "", 0])
def test_imputation_most_frequent_objects(marker):
    # Test imputation using the most-frequent strategy.
    X = np.array([
        [marker, marker, "a", "f"],
        [marker, "c", marker, "d"],
        [marker, "b", "d", marker],
        [marker, "c", "d", "h"],
    ], dtype=object)

    X_true = np.array([
        ["c", "a", "f"],
        ["c", "d", "d"],
        ["b", "d", "d"],
        ["c", "d", "h"],
    ], dtype=object)

    imputer = SimpleImputer(missing_values=marker,
                            strategy="most_frequent")
    X_trans = imputer.fit(X).transform(X)

    assert_array_equal(X_trans, X_true)


@pytest.mark.parametrize("dtype", [object, "category"])
def test_imputation_most_frequent_pandas(dtype):
    # Test imputation using the most frequent strategy on pandas df
    pd = pytest.importorskip("pandas")

    f = io.StringIO(u"Cat1,Cat2,Cat3,Cat4\n"
                    ",i,x,\n"
                    "a,,y,\n"
                    "a,j,,\n"
                    "b,j,x,")

    df = pd.read_csv(f, dtype=dtype)

    X_true = np.array([
        ["a", "i", "x"],
        ["a", "j", "y"],
        ["a", "j", "x"],
        ["b", "j", "x"]
    ], dtype=object)

    imputer = SimpleImputer(strategy="most_frequent")
    X_trans = imputer.fit_transform(df)

    assert_array_equal(X_trans, X_true)


@pytest.mark.parametrize("X_data, missing_value", [(1, 0), (1., np.nan)])
def test_imputation_constant_error_invalid_type(X_data, missing_value):
    # Verify that exceptions are raised on invalid fill_value type
    X = np.full((3, 5), X_data)
    X[0, 0] = missing_value

    with pytest.raises(ValueError, match="imputing numerical"):
        imputer = SimpleImputer(missing_values=missing_value,
                                strategy="constant",
                                fill_value="x")
        imputer.fit_transform(X)


def test_imputation_constant_integer():
    # Test imputation using the constant strategy on integers
    X = np.array([
        [-1, 2, 3, -1],
        [4, -1, 5, -1],
        [6, 7, -1, -1],
        [8, 9, 0, -1]
    ])

    X_true = np.array([
        [0, 2, 3, 0],
        [4, 0, 5, 0],
        [6, 7, 0, 0],
        [8, 9, 0, 0]
    ])

    imputer = SimpleImputer(missing_values=-1, strategy="constant",
                            fill_value=0)
    X_trans = imputer.fit_transform(X)

    assert_array_equal(X_trans, X_true)


@pytest.mark.parametrize("array_constructor", [sparse.csr_matrix, np.asarray])
def test_imputation_constant_float(array_constructor):
    # Test imputation using the constant strategy on floats
    X = np.array([
        [np.nan, 1.1, 0, np.nan],
        [1.2, np.nan, 1.3, np.nan],
        [0, 0, np.nan, np.nan],
        [1.4, 1.5, 0, np.nan]
    ])

    X_true = np.array([
        [-1, 1.1, 0, -1],
        [1.2, -1, 1.3, -1],
        [0, 0, -1, -1],
        [1.4, 1.5, 0, -1]
    ])

    X = array_constructor(X)

    X_true = array_constructor(X_true)

    imputer = SimpleImputer(strategy="constant", fill_value=-1)
    X_trans = imputer.fit_transform(X)

    assert_allclose_dense_sparse(X_trans, X_true)


@pytest.mark.parametrize("marker", [None, np.nan, "NAN", "", 0])
def test_imputation_constant_object(marker):
    # Test imputation using the constant strategy on objects
    X = np.array([
        [marker, "a", "b", marker],
        ["c", marker, "d", marker],
        ["e", "f", marker, marker],
        ["g", "h", "i", marker]
    ], dtype=object)

    X_true = np.array([
        ["missing", "a", "b", "missing"],
        ["c", "missing", "d", "missing"],
        ["e", "f", "missing", "missing"],
        ["g", "h", "i", "missing"]
    ], dtype=object)

    imputer = SimpleImputer(missing_values=marker, strategy="constant",
                            fill_value="missing")
    X_trans = imputer.fit_transform(X)

    assert_array_equal(X_trans, X_true)


@pytest.mark.parametrize("dtype", [object, "category"])
def test_imputation_constant_pandas(dtype):
    # Test imputation using the constant strategy on pandas df
    pd = pytest.importorskip("pandas")

    f = io.StringIO(u"Cat1,Cat2,Cat3,Cat4\n"
                    ",i,x,\n"
                    "a,,y,\n"
                    "a,j,,\n"
                    "b,j,x,")

    df = pd.read_csv(f, dtype=dtype)

    X_true = np.array([
        ["missing_value", "i", "x", "missing_value"],
        ["a", "missing_value", "y", "missing_value"],
        ["a", "j", "missing_value", "missing_value"],
        ["b", "j", "x", "missing_value"]
    ], dtype=object)

    imputer = SimpleImputer(strategy="constant")
    X_trans = imputer.fit_transform(df)

    assert_array_equal(X_trans, X_true)


def test_imputation_pipeline_grid_search():
    # Test imputation within a pipeline + gridsearch.
    pipeline = Pipeline([('imputer', SimpleImputer(missing_values=0)),
                         ('tree', tree.DecisionTreeRegressor(random_state=0))])

    parameters = {
        'imputer__strategy': ["mean", "median", "most_frequent"]
    }

    X = sparse_random_matrix(100, 100, density=0.10)
    Y = sparse_random_matrix(100, 1, density=0.10).toarray()
    gs = GridSearchCV(pipeline, parameters)
    gs.fit(X, Y)


def test_imputation_copy():
    # Test imputation with copy
    X_orig = sparse_random_matrix(5, 5, density=0.75, random_state=0)

    # copy=True, dense => copy
    X = X_orig.copy().toarray()
    imputer = SimpleImputer(missing_values=0, strategy="mean", copy=True)
    Xt = imputer.fit(X).transform(X)
    Xt[0, 0] = -1
    assert_false(np.all(X == Xt))

    imputer = SamplingImputer(missing_values=0, copy=True)
    Xt = imputer.fit(X).transform(X)
    Xt[0, 0] = -1
    assert_false(np.all(X == Xt))

    # copy=True, sparse csr => copy
    X = X_orig.copy()
    imputer = SimpleImputer(missing_values=X.data[0], strategy="mean",
                            copy=True)
    Xt = imputer.fit(X).transform(X)
    Xt.data[0] = -1
    assert_false(np.all(X.data == Xt.data))

    imputer = SamplingImputer(missing_values=X.data[0], copy=True)
    Xt = imputer.fit(X).transform(X)
    Xt.data[0] = -1
    assert_false(np.all(X.data == Xt.data))

    # copy=False, dense => no copy
    X = X_orig.copy().toarray()
    imputer = SimpleImputer(missing_values=0, strategy="mean", copy=False)
    Xt = imputer.fit(X).transform(X)
    Xt[0, 0] = -1
    assert_array_almost_equal(X, Xt)

    imputer = SamplingImputer(missing_values=0, copy=False)
    Xt = imputer.fit(X).transform(X)
    Xt[0, 0] = -1
    assert_array_almost_equal(X, Xt)

    # copy=False, sparse csc => no copy
    X = X_orig.copy().tocsc()
    imputer = SimpleImputer(missing_values=X.data[0], strategy="mean",
                            copy=False)
    Xt = imputer.fit(X).transform(X)
    Xt.data[0] = -1
    assert_array_almost_equal(X.data, Xt.data)

    imputer = SamplingImputer(missing_values=X.data[0], copy=False)
    Xt = imputer.fit(X).transform(X)
    Xt.data[0] = -1
    assert_array_almost_equal(X.data, Xt.data)

    # copy=False, sparse csr => copy
    X = X_orig.copy()
    imputer = SimpleImputer(missing_values=X.data[0], strategy="mean",
                            copy=False)
    Xt = imputer.fit(X).transform(X)
    Xt.data[0] = -1
    assert_false(np.all(X.data == Xt.data))

    imputer = SamplingImputer(missing_values=X.data[0], copy=False)
    Xt = imputer.fit(X).transform(X)
    Xt.data[0] = -1
    assert_false(np.all(X.data == Xt.data))

    # Note: If X is sparse and if missing_values=0, then a (dense) copy of X is
    # made, even if copy=False.


def test_chained_imputer_rank_one():
    rng = np.random.RandomState(0)
    d = 100
    A = rng.rand(d, 1)
    B = rng.rand(1, d)
    X = np.dot(A, B)
    nan_mask = rng.rand(d, d) < 0.5
    X_missing = X.copy()
    X_missing[nan_mask] = np.nan

    imputer = ChainedImputer(n_imputations=5,
                             n_burn_in=5,
                             verbose=True,
                             random_state=rng)
    X_filled = imputer.fit_transform(X_missing)
    assert_allclose(X_filled, X, atol=0.001)


@pytest.mark.parametrize(
    "imputation_order",
    ['random', 'roman', 'ascending', 'descending', 'arabic']
)
def test_chained_imputer_imputation_order(imputation_order):
    rng = np.random.RandomState(0)
    n = 100
    d = 10
    X = sparse_random_matrix(n, d, density=0.10, random_state=rng).toarray()
    X[:, 0] = 1  # this column should not be discarded by ChainedImputer

    imputer = ChainedImputer(missing_values=0,
                             n_imputations=1,
                             n_burn_in=1,
                             n_nearest_features=5,
                             min_value=0,
                             max_value=1,
                             verbose=False,
                             imputation_order=imputation_order,
                             random_state=rng)
    imputer.fit_transform(X)
    ordered_idx = [i.feat_idx for i in imputer.imputation_sequence_]
    if imputation_order == 'roman':
        assert np.all(ordered_idx[:d-1] == np.arange(1, d))
    elif imputation_order == 'arabic':
        assert np.all(ordered_idx[:d-1] == np.arange(d-1, 0, -1))
    elif imputation_order == 'random':
        ordered_idx_round_1 = ordered_idx[:d-1]
        ordered_idx_round_2 = ordered_idx[d-1:]
        assert ordered_idx_round_1 != ordered_idx_round_2
    elif 'ending' in imputation_order:
        assert len(ordered_idx) == 2 * (d - 1)


@pytest.mark.parametrize(
    "predictor",
    [DummyRegressor(), BayesianRidge(), ARDRegression()]
)
def test_chained_imputer_predictors(predictor):
    rng = np.random.RandomState(0)

    n = 100
    d = 10
    X = sparse_random_matrix(n, d, density=0.10, random_state=rng).toarray()

    imputer = ChainedImputer(missing_values=0,
                             n_imputations=1,
                             n_burn_in=1,
                             predictor=predictor,
                             random_state=rng)
    imputer.fit_transform(X)

    # check that types are correct for predictors
    hashes = []
    for triplet in imputer.imputation_sequence_:
        assert triplet.predictor
        hashes.append(id(triplet.predictor))

    # check that each predictor is unique
    assert len(set(hashes)) == len(hashes)


def test_chained_imputer_clip():
    rng = np.random.RandomState(0)
    n = 100
    d = 10
    X = sparse_random_matrix(n, d, density=0.10,
                             random_state=rng).toarray()

    imputer = ChainedImputer(missing_values=0,
                             n_imputations=1,
                             n_burn_in=1,
                             min_value=0.1,
                             max_value=0.2,
                             random_state=rng)

    Xt = imputer.fit_transform(X)
    assert_allclose(np.min(Xt[X == 0]), 0.1)
    assert_allclose(np.max(Xt[X == 0]), 0.2)
    assert_allclose(Xt[X != 0], X[X != 0])


@pytest.mark.parametrize(
    "strategy",
    ["mean", "median", "most_frequent"]
)
def test_chained_imputer_missing_at_transform(strategy):
    rng = np.random.RandomState(0)
    n = 100
    d = 10
    X_train = rng.randint(low=0, high=3, size=(n, d))
    X_test = rng.randint(low=0, high=3, size=(n, d))

    X_train[:, 0] = 1  # definitely no missing values in 0th column
    X_test[0, 0] = 0  # definitely missing value in 0th column

    imputer = ChainedImputer(missing_values=0,
                             n_imputations=1,
                             n_burn_in=1,
                             initial_strategy=strategy,
                             random_state=rng).fit(X_train)
    initial_imputer = SimpleImputer(missing_values=0,
                                    strategy=strategy).fit(X_train)

    # if there were no missing values at time of fit, then imputer will
    # only use the initial imputer for that feature at transform
    assert np.all(imputer.transform(X_test)[:, 0] ==
                  initial_imputer.transform(X_test)[:, 0])


def test_chained_imputer_transform_stochasticity():
    rng = np.random.RandomState(0)
    n = 100
    d = 10
    X = sparse_random_matrix(n, d, density=0.10,
                             random_state=rng).toarray()

    imputer = ChainedImputer(missing_values=0,
                             n_imputations=1,
                             n_burn_in=1,
                             random_state=rng)
    imputer.fit(X)

    X_fitted_1 = imputer.transform(X)
    X_fitted_2 = imputer.transform(X)

    # sufficient to assert that the means are not the same
    assert np.mean(X_fitted_1) != pytest.approx(np.mean(X_fitted_2))


def test_chained_imputer_no_missing():
    rng = np.random.RandomState(0)
    X = rng.rand(100, 100)
    X[:, 0] = np.nan
    m1 = ChainedImputer(n_imputations=10, random_state=rng)
    m2 = ChainedImputer(n_imputations=10, random_state=rng)
    pred1 = m1.fit(X).transform(X)
    pred2 = m2.fit_transform(X)
    # should exclude the first column entirely
    assert_allclose(X[:, 1:], pred1)
    # fit and fit_transform should both be identical
    assert_allclose(pred1, pred2)


@pytest.mark.parametrize(
    "rank",
    [3, 5]
)
def test_chained_imputer_transform_recovery(rank):
    rng = np.random.RandomState(0)
    n = 100
    d = 100
    A = rng.rand(n, rank)
    B = rng.rand(rank, d)
    X_filled = np.dot(A, B)
    # half is randomly missing
    nan_mask = rng.rand(n, d) < 0.5
    X_missing = X_filled.copy()
    X_missing[nan_mask] = np.nan

    # split up data in half
    n = n // 2
    X_train = X_missing[:n]
    X_test_filled = X_filled[n:]
    X_test = X_missing[n:]

    imputer = ChainedImputer(n_imputations=10,
                             n_burn_in=10,
                             verbose=True,
                             random_state=rng).fit(X_train)
    X_test_est = imputer.transform(X_test)
    assert_allclose(X_test_filled, X_test_est, rtol=1e-5, atol=0.1)


def test_chained_imputer_additive_matrix():
    rng = np.random.RandomState(0)
    n = 100
    d = 10
    A = rng.randn(n, d)
    B = rng.randn(n, d)
    X_filled = np.zeros(A.shape)
    for i in range(d):
        for j in range(d):
            X_filled[:, (i+j) % d] += (A[:, i] + B[:, j]) / 2
    # a quarter is randomly missing
    nan_mask = rng.rand(n, d) < 0.25
    X_missing = X_filled.copy()
    X_missing[nan_mask] = np.nan

    # split up data
    n = n // 2
    X_train = X_missing[:n]
    X_test_filled = X_filled[n:]
    X_test = X_missing[n:]

    imputer = ChainedImputer(n_imputations=25,
                             n_burn_in=10,
                             verbose=True,
                             random_state=rng).fit(X_train)
    X_test_est = imputer.transform(X_test)
    assert_allclose(X_test_filled, X_test_est, atol=0.01)


<<<<<<< HEAD
def test_sampling_preserved_statistics():
    # check that: - filled values are drawn only within non-missing values
    #             - different random_states give different imputations
    #             - values are drawn uniformly at random
    X = np.random.rand(100).reshape(-1, 1)
    X[::2] = np.nan

    uniques = np.unique(X)
    uniques = uniques[~_get_mask(uniques, np.nan)]

    imputer = SamplingImputer()
    Xts = []
    for i in range(100):
        Xt = imputer.set_params(random_state=i).fit_transform(X)
        assert_array_equal(uniques, np.unique(Xt))
        Xts.append(Xt)

    tests = np.full(100, True)
    for i in range(100):
        tests[i] = np.allclose(Xts[i], Xts[i-1])
    assert not np.all(tests)

    assert np.mean(np.concatenate(Xts)) == pytest.approx(np.nanmean(X),
                                                         rel=1e-2)

    assert np.std(np.concatenate(Xts)) == pytest.approx(np.nanstd(X),
                                                        rel=1e-2)


@pytest.mark.parametrize("X_value, dtype, missing_value",
                         [(1, int, -1),
                          (1, None, -1),
                          ("a", object, "NaN"),
                          ("a", object, np.nan),
                          ("a", object, None),
                          (1.0, float, 0),
                          (1.0, None, np.nan)])
def test_sampling_deterministic(X_value, dtype, missing_value):
    # test SamplingImputer on know output
    # test deletion warning
    X = np.full((10, 10), X_value, dtype=dtype)
    X[:, 0] = missing_value
    X[::2, ::2] = missing_value

    X_true = np.full((10, 9), X_value, dtype=dtype)

    imputer = SamplingImputer(missing_values=missing_value, verbose=True)

    with pytest.warns(UserWarning, match="Deleting"):
        X_trans = imputer.fit_transform(X)

    assert_array_equal(X_true, X_trans)


@pytest.mark.parametrize("dtype", [str, np.dtype('U'), np.dtype('S')])
def test_sampling_error_invalid_type(dtype):
    # Assert error are raised on invalid types
    X = np.array([
        [np.nan, np.nan, "a", "f"],
        [np.nan, "c", np.nan, "d"],
        [np.nan, "b", "d", np.nan],
        [np.nan, "c", "d", "h"],
    ], dtype=dtype)

    imputer = SamplingImputer()
    err_msg = "SamplingImputer does not support data"

    with pytest.raises(ValueError, match=err_msg):
        imputer.fit(X)

    X_fit = np.array([
        [np.nan, np.nan, "a", "f"],
        [np.nan, "c", np.nan, "d"],
        [np.nan, "b", "d", np.nan],
        [np.nan, "c", "d", "h"],
    ], dtype=object)

    imputer.fit(X_fit)

    with pytest.raises(ValueError, match=err_msg):
        imputer.transform(X)


def test_sampling_sparse():
    # Test imputation on sparse matrix
    # check error raised with missing_values == 0
    X = np.zeros((5, 5))
    X[3:5] = 1
    X = sparse.csc_matrix(X)

    imputer = SamplingImputer(missing_values=1)
    X_trans = imputer.fit_transform(X)
    assert X_trans.nnz == 0

    imputer = SamplingImputer(missing_values=0)
    with pytest.raises(ValueError, match="Provide a dense array"):
        imputer.fit(X)

    imputer.fit(X.toarray())
    with pytest.raises(ValueError, match="Provide a dense array"):
        imputer.transform(X)
=======
@pytest.mark.parametrize(
    "X_fit, X_trans, params, msg_err",
    [(np.array([[-1, 1], [1, 2]]), np.array([[-1, 1], [1, -1]]),
      {'features': 'missing-only', 'sparse': 'auto'},
      'have missing values in transform but have no missing values in fit'),
     (np.array([[-1, 1], [1, 2]]), np.array([[-1, 1], [1, 2]]),
      {'features': 'random', 'sparse': 'auto'},
      "'features' has to be either 'missing-only' or 'all'"),
     (np.array([[-1, 1], [1, 2]]), np.array([[-1, 1], [1, 2]]),
      {'features': 'all', 'sparse': 'random'},
      "'sparse' has to be a boolean or 'auto'")]
)
def test_missing_indicator_error(X_fit, X_trans, params, msg_err):
    indicator = MissingIndicator(missing_values=-1)
    indicator.set_params(**params)
    with pytest.raises(ValueError, match=msg_err):
        indicator.fit(X_fit).transform(X_trans)


@pytest.mark.parametrize(
    "missing_values, dtype",
    [(np.nan, np.float64),
     (0, np.int32),
     (-1, np.int32)])
@pytest.mark.parametrize(
    "arr_type",
    [np.array, sparse.csc_matrix, sparse.csr_matrix, sparse.coo_matrix,
     sparse.lil_matrix, sparse.bsr_matrix])
@pytest.mark.parametrize(
    "param_features, n_features, features_indices",
    [('missing-only', 2, np.array([0, 1])),
     ('all', 3, np.array([0, 1, 2]))])
def test_missing_indicator_new(missing_values, arr_type, dtype, param_features,
                               n_features, features_indices):
    X_fit = np.array([[missing_values, missing_values, 1],
                      [4, missing_values, 2]])
    X_trans = np.array([[missing_values, missing_values, 1],
                        [4, 12, 10]])
    X_fit_expected = np.array([[1, 1, 0], [0, 1, 0]])
    X_trans_expected = np.array([[1, 1, 0], [0, 0, 0]])

    # convert the input to the right array format and right dtype
    X_fit = arr_type(X_fit).astype(dtype)
    X_trans = arr_type(X_trans).astype(dtype)
    X_fit_expected = X_fit_expected.astype(dtype)
    X_trans_expected = X_trans_expected.astype(dtype)

    indicator = MissingIndicator(missing_values=missing_values,
                                 features=param_features,
                                 sparse=False)
    X_fit_mask = indicator.fit_transform(X_fit)
    X_trans_mask = indicator.transform(X_trans)

    assert X_fit_mask.shape[1] == n_features
    assert X_trans_mask.shape[1] == n_features

    assert_array_equal(indicator.features_, features_indices)
    assert_allclose(X_fit_mask, X_fit_expected[:, features_indices])
    assert_allclose(X_trans_mask, X_trans_expected[:, features_indices])

    assert X_fit_mask.dtype == bool
    assert X_trans_mask.dtype == bool
    assert isinstance(X_fit_mask, np.ndarray)
    assert isinstance(X_trans_mask, np.ndarray)

    indicator.set_params(sparse=True)
    X_fit_mask_sparse = indicator.fit_transform(X_fit)
    X_trans_mask_sparse = indicator.transform(X_trans)

    assert X_fit_mask_sparse.dtype == bool
    assert X_trans_mask_sparse.dtype == bool
    assert X_fit_mask_sparse.format == 'csc'
    assert X_trans_mask_sparse.format == 'csc'
    assert_allclose(X_fit_mask_sparse.toarray(), X_fit_mask)
    assert_allclose(X_trans_mask_sparse.toarray(), X_trans_mask)


@pytest.mark.parametrize("param_sparse", [True, False, 'auto'])
@pytest.mark.parametrize("missing_values", [np.nan, 0])
@pytest.mark.parametrize(
    "arr_type",
    [np.array, sparse.csc_matrix, sparse.csr_matrix, sparse.coo_matrix])
def test_missing_indicator_sparse_param(arr_type, missing_values,
                                        param_sparse):
    # check the format of the output with different sparse parameter
    X_fit = np.array([[missing_values, missing_values, 1],
                      [4, missing_values, 2]])
    X_trans = np.array([[missing_values, missing_values, 1],
                        [4, 12, 10]])
    X_fit = arr_type(X_fit).astype(np.float64)
    X_trans = arr_type(X_trans).astype(np.float64)

    indicator = MissingIndicator(missing_values=missing_values,
                                 sparse=param_sparse)
    X_fit_mask = indicator.fit_transform(X_fit)
    X_trans_mask = indicator.transform(X_trans)

    if param_sparse is True:
        assert X_fit_mask.format == 'csc'
        assert X_trans_mask.format == 'csc'
    elif param_sparse == 'auto' and missing_values == 0:
        assert isinstance(X_fit_mask, np.ndarray)
        assert isinstance(X_trans_mask, np.ndarray)
    elif param_sparse is False:
        assert isinstance(X_fit_mask, np.ndarray)
        assert isinstance(X_trans_mask, np.ndarray)
    else:
        if sparse.issparse(X_fit):
            assert X_fit_mask.format == 'csc'
            assert X_trans_mask.format == 'csc'
        else:
            assert isinstance(X_fit_mask, np.ndarray)
            assert isinstance(X_trans_mask, np.ndarray)
>>>>>>> 45f12e44


@pytest.mark.parametrize("imputer_constructor",
                         [SimpleImputer, ChainedImputer])
@pytest.mark.parametrize(
    "imputer_missing_values, missing_value, err_msg",
    [("NaN", np.nan, "Input contains NaN"),
     ("-1", -1, "types are expected to be both numerical.")])
def test_inconsistent_dtype_X_missing_values(imputer_constructor,
                                             imputer_missing_values,
                                             missing_value,
                                             err_msg):
    # regression test for issue #11390. Comparison between incoherent dtype
    # for X and missing_values was not raising a proper error.
    rng = np.random.RandomState(42)
    X = rng.randn(10, 10)
    X[0, 0] = missing_value

    imputer = imputer_constructor(missing_values=imputer_missing_values)

    with pytest.raises(ValueError, match=err_msg):
        imputer.fit_transform(X)<|MERGE_RESOLUTION|>--- conflicted
+++ resolved
@@ -13,13 +13,9 @@
 from sklearn.utils.testing import assert_array_almost_equal
 from sklearn.utils.testing import assert_false
 
-<<<<<<< HEAD
-from sklearn.impute import ChainedImputer, SamplingImputer, SimpleImputer
+from sklearn.impute import ChainedImputer, SimpleImputer, SamplingImputer
+from sklearn.impute import MissingIndicator
 from sklearn.impute import _get_mask
-=======
-from sklearn.impute import MissingIndicator
-from sklearn.impute import SimpleImputer, ChainedImputer
->>>>>>> 45f12e44
 from sklearn.dummy import DummyRegressor
 from sklearn.linear_model import BayesianRidge, ARDRegression
 from sklearn.pipeline import Pipeline
@@ -742,7 +738,6 @@
     assert_allclose(X_test_filled, X_test_est, atol=0.01)
 
 
-<<<<<<< HEAD
 def test_sampling_preserved_statistics():
     # check that: - filled values are drawn only within non-missing values
     #             - different random_states give different imputations
@@ -844,7 +839,8 @@
     imputer.fit(X.toarray())
     with pytest.raises(ValueError, match="Provide a dense array"):
         imputer.transform(X)
-=======
+
+
 @pytest.mark.parametrize(
     "X_fit, X_trans, params, msg_err",
     [(np.array([[-1, 1], [1, 2]]), np.array([[-1, 1], [1, -1]]),
@@ -958,7 +954,6 @@
         else:
             assert isinstance(X_fit_mask, np.ndarray)
             assert isinstance(X_trans_mask, np.ndarray)
->>>>>>> 45f12e44
 
 
 @pytest.mark.parametrize("imputer_constructor",
