from importlib import import_module
from inspect import signature

import pytest

from sklearn.utils._param_validation import generate_invalid_param_val
from sklearn.utils._param_validation import generate_valid_param
from sklearn.utils._param_validation import make_constraint
from sklearn.utils._param_validation import InvalidParameterError


<<<<<<< HEAD
def _get_func_info(func_module):
=======
PARAM_VALIDATION_FUNCTION_LIST = [
    "sklearn.cluster.estimate_bandwidth",
    "sklearn.cluster.kmeans_plusplus",
    "sklearn.feature_extraction.grid_to_graph",
    "sklearn.feature_extraction.img_to_graph",
    "sklearn.metrics.accuracy_score",
    "sklearn.metrics.auc",
    "sklearn.metrics.mean_absolute_error",
    "sklearn.metrics.zero_one_loss",
    "sklearn.svm.l1_min_c",
]


@pytest.mark.parametrize("func_module", PARAM_VALIDATION_FUNCTION_LIST)
def test_function_param_validation(func_module):
    """Check that an informative error is raised when the value of a parameter does not
    have an appropriate type or value.
    """
>>>>>>> ba5f9e0c
    module_name, func_name = func_module.rsplit(".", 1)
    module = import_module(module_name)
    func = getattr(module, func_name)

    func_sig = signature(func)
    func_params = [
        p.name
        for p in func_sig.parameters.values()
        if p.kind not in (p.VAR_POSITIONAL, p.VAR_KEYWORD)
    ]

    required_params = [
        p.name for p in func_sig.parameters.values() if p.default is p.empty
    ]

    return func, func_name, func_params, required_params


def _check_function_param_validation(
    func, func_name, func_params, required_params, parameter_constraints
):
    """Check that an informative error is raised when the value of a parameter does not
    have an appropriate type or value.
    """
    # generate valid values for the required parameters
    valid_required_params = {}
    for param_name in required_params:
        if parameter_constraints[param_name] == "no_validation":
            valid_required_params[param_name] = 1
        else:
            valid_required_params[param_name] = generate_valid_param(
                make_constraint(parameter_constraints[param_name][0])
            )

    # check that there is a constraint for each parameter
    if func_params:
        validation_params = parameter_constraints.keys()
        unexpected_params = set(validation_params) - set(func_params)
        missing_params = set(func_params) - set(validation_params)
        err_msg = (
            "Mismatch between _parameter_constraints and the parameters of"
            f" {func_name}.\nConsider the unexpected parameters {unexpected_params} and"
            f" expected but missing parameters {missing_params}\n"
        )
        assert set(validation_params) == set(func_params), err_msg

    # this object does not have a valid type for sure for all params
    param_with_bad_type = type("BadType", (), {})()

    for param_name in func_params:
        constraints = parameter_constraints[param_name]

        if constraints == "no_validation":
            # This parameter is not validated
            continue

        match = (
            rf"The '{param_name}' parameter of {func_name} must be .* Got .* instead."
        )

        # First, check that the error is raised if param doesn't match any valid type.
        with pytest.raises(InvalidParameterError, match=match):
            func(**{**valid_required_params, param_name: param_with_bad_type})

        # Then, for constraints that are more than a type constraint, check that the
        # error is raised if param does match a valid type but does not match any valid
        # value for this type.
        constraints = [make_constraint(constraint) for constraint in constraints]

        for constraint in constraints:
            try:
                bad_value = generate_invalid_param_val(constraint)
            except NotImplementedError:
                continue

            with pytest.raises(InvalidParameterError, match=match):
                func(**{**valid_required_params, param_name: bad_value})


PARAM_VALIDATION_FUNCTION_LIST = [
    "sklearn.cluster.kmeans_plusplus",
    "sklearn.svm.l1_min_c",
    "sklearn.metrics.accuracy_score",
    "sklearn.metrics.zero_one_loss",
]


@pytest.mark.parametrize("func_module", PARAM_VALIDATION_FUNCTION_LIST)
def test_function_param_validation(func_module):
    """Check param validation for public functions that are not wrappers around
    estimators.
    """
    func, func_name, func_params, required_params = _get_func_info(func_module)

    parameter_constraints = getattr(func, "_skl_parameter_constraints")

    _check_function_param_validation(
        func, func_name, func_params, required_params, parameter_constraints
    )


PARAM_VALIDATION_CLASS_WRAPPER_LIST = [
    ("sklearn.decomposition.non_negative_factorization", "sklearn.decomposition.NMF"),
]


@pytest.mark.parametrize(
    "func_module, class_module", PARAM_VALIDATION_CLASS_WRAPPER_LIST
)
def test_class_wrapper_param_validation(func_module, class_module):
    """Check param validation for public functions that are wrappers around
    estimators.
    """
    func, func_name, func_params, required_params = _get_func_info(func_module)

    module_name, class_name = class_module.rsplit(".", 1)
    module = import_module(module_name)
    klass = getattr(module, class_name)

    parameter_constraints_func = getattr(func, "_skl_parameter_constraints")
    parameter_constraints_class = getattr(klass, "_parameter_constraints")
    parameter_constraints = {
        **parameter_constraints_class,
        **parameter_constraints_func,
    }
    parameter_constraints = {
        k: v for k, v in parameter_constraints.items() if k in func_params
    }

    _check_function_param_validation(
        func, func_name, func_params, required_params, parameter_constraints
    )<|MERGE_RESOLUTION|>--- conflicted
+++ resolved
@@ -9,28 +9,7 @@
 from sklearn.utils._param_validation import InvalidParameterError
 
 
-<<<<<<< HEAD
 def _get_func_info(func_module):
-=======
-PARAM_VALIDATION_FUNCTION_LIST = [
-    "sklearn.cluster.estimate_bandwidth",
-    "sklearn.cluster.kmeans_plusplus",
-    "sklearn.feature_extraction.grid_to_graph",
-    "sklearn.feature_extraction.img_to_graph",
-    "sklearn.metrics.accuracy_score",
-    "sklearn.metrics.auc",
-    "sklearn.metrics.mean_absolute_error",
-    "sklearn.metrics.zero_one_loss",
-    "sklearn.svm.l1_min_c",
-]
-
-
-@pytest.mark.parametrize("func_module", PARAM_VALIDATION_FUNCTION_LIST)
-def test_function_param_validation(func_module):
-    """Check that an informative error is raised when the value of a parameter does not
-    have an appropriate type or value.
-    """
->>>>>>> ba5f9e0c
     module_name, func_name = func_module.rsplit(".", 1)
     module = import_module(module_name)
     func = getattr(module, func_name)
@@ -111,10 +90,15 @@
 
 
 PARAM_VALIDATION_FUNCTION_LIST = [
+    "sklearn.cluster.estimate_bandwidth",
     "sklearn.cluster.kmeans_plusplus",
+    "sklearn.feature_extraction.grid_to_graph",
+    "sklearn.feature_extraction.img_to_graph",
+    "sklearn.metrics.accuracy_score",
+    "sklearn.metrics.auc",
+    "sklearn.metrics.mean_absolute_error",
+    "sklearn.metrics.zero_one_loss",
     "sklearn.svm.l1_min_c",
-    "sklearn.metrics.accuracy_score",
-    "sklearn.metrics.zero_one_loss",
 ]
 
 
