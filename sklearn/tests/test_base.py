--- conflicted
+++ resolved
@@ -34,11 +34,6 @@
 from sklearn.utils._testing import (
     _convert_container,
     assert_array_equal,
-<<<<<<< HEAD
-    assert_no_warnings,
-=======
-    ignore_warnings,
->>>>>>> 63e15846
 )
 
 
