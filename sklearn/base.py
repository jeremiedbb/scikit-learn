"""Base classes for all estimators and various utility functions."""

# Authors: The scikit-learn developers
# SPDX-License-Identifier: BSD-3-Clause

import copy
import functools
import inspect
import platform
import re
import warnings
from collections import defaultdict

import numpy as np

from sklearn import __version__
from sklearn._config import config_context, get_config
from sklearn.exceptions import InconsistentVersionWarning
from sklearn.utils._metadata_requests import _MetadataRequester, _routing_enabled
from sklearn.utils._missing import is_scalar_nan
from sklearn.utils._param_validation import validate_parameter_constraints
from sklearn.utils._repr_html.base import ReprHTMLMixin, _HTMLDocumentationLinkMixin
from sklearn.utils._repr_html.estimator import estimator_html_repr
from sklearn.utils._repr_html.params import ParamsDict
from sklearn.utils._set_output import _SetOutputMixin
from sklearn.utils._tags import (
    ClassifierTags,
    RegressorTags,
    Tags,
    TargetTags,
    TransformerTags,
    get_tags,
)
from sklearn.utils.fixes import _IS_32BIT
from sklearn.utils.validation import (
    _check_feature_names_in,
    _generate_get_feature_names_out,
    _is_fitted,
    check_array,
    check_is_fitted,
)


def clone(estimator, *, safe=True):
    """Construct a new unfitted estimator with the same parameters.

    Clone does a deep copy of the model in an estimator
    without actually copying attached data. It returns a new estimator
    with the same parameters that has not been fitted on any data.

    .. versionchanged:: 1.3
        Delegates to `estimator.__sklearn_clone__` if the method exists.

    Parameters
    ----------
    estimator : {list, tuple, set} of estimator instance or a single \
            estimator instance
        The estimator or group of estimators to be cloned.
    safe : bool, default=True
        If safe is False, clone will fall back to a deep copy on objects
        that are not estimators. Ignored if `estimator.__sklearn_clone__`
        exists.

    Returns
    -------
    estimator : object
        The deep copy of the input, an estimator if input is an estimator.

    Notes
    -----
    If the estimator's `random_state` parameter is an integer (or if the
    estimator doesn't have a `random_state` parameter), an *exact clone* is
    returned: the clone and the original estimator will give the exact same
    results. Otherwise, *statistical clone* is returned: the clone might
    return different results from the original estimator. More details can be
    found in :ref:`randomness`.

    Examples
    --------
    >>> from sklearn.base import clone
    >>> from sklearn.linear_model import LogisticRegression
    >>> X = [[-1, 0], [0, 1], [0, -1], [1, 0]]
    >>> y = [0, 0, 1, 1]
    >>> classifier = LogisticRegression().fit(X, y)
    >>> cloned_classifier = clone(classifier)
    >>> hasattr(classifier, "classes_")
    True
    >>> hasattr(cloned_classifier, "classes_")
    False
    >>> classifier is cloned_classifier
    False
    """
    if hasattr(estimator, "__sklearn_clone__") and not inspect.isclass(estimator):
        return estimator.__sklearn_clone__()
    return _clone_parametrized(estimator, safe=safe)


def _clone_parametrized(estimator, *, safe=True):
    """Default implementation of clone. See :func:`sklearn.base.clone` for details."""

    estimator_type = type(estimator)
    if estimator_type is dict:
        return {k: clone(v, safe=safe) for k, v in estimator.items()}
    elif estimator_type in (list, tuple, set, frozenset):
        return estimator_type([clone(e, safe=safe) for e in estimator])
    elif not hasattr(estimator, "get_params") or isinstance(estimator, type):
        if not safe:
            return copy.deepcopy(estimator)
        else:
            if isinstance(estimator, type):
                raise TypeError(
                    "Cannot clone object. "
                    "You should provide an instance of "
                    "scikit-learn estimator instead of a class."
                )
            else:
                raise TypeError(
                    "Cannot clone object '%s' (type %s): "
                    "it does not seem to be a scikit-learn "
                    "estimator as it does not implement a "
                    "'get_params' method." % (repr(estimator), type(estimator))
                )

    klass = estimator.__class__
    new_object_params = estimator.get_params(deep=False)
    for name, param in new_object_params.items():
        new_object_params[name] = clone(param, safe=False)

    new_object = klass(**new_object_params)
    try:
        new_object._metadata_request = copy.deepcopy(estimator._metadata_request)
    except AttributeError:
        pass

    params_set = new_object.get_params(deep=False)

    # attach callbacks to the new estimator
    if hasattr(estimator, "_skl_callbacks"):
<<<<<<< HEAD
        new_object._skl_callbacks = estimator._skl_callbacks
=======
        # TODO(callbacks): Figure out the exact behavior we want when cloning an
        # estimator with callbacks.
        new_object._skl_callbacks = clone(estimator._skl_callbacks, safe=False)
>>>>>>> 11ff98eb

    # quick sanity check of the parameters of the clone
    for name in new_object_params:
        param1 = new_object_params[name]
        param2 = params_set[name]
        if param1 is not param2:
            raise RuntimeError(
                "Cannot clone object %s, as the constructor "
                "either does not set or modifies parameter %s" % (estimator, name)
            )

    # _sklearn_output_config is used by `set_output` to configure the output
    # container of an estimator.
    if hasattr(estimator, "_sklearn_output_config"):
        new_object._sklearn_output_config = copy.deepcopy(
            estimator._sklearn_output_config
        )
    return new_object


class BaseEstimator(ReprHTMLMixin, _HTMLDocumentationLinkMixin, _MetadataRequester):
    """Base class for all estimators in scikit-learn.

    Inheriting from this class provides default implementations of:

    - setting and getting parameters used by `GridSearchCV` and friends;
    - textual and HTML representation displayed in terminals and IDEs;
    - estimator serialization;
    - parameters validation;
    - data validation;
    - feature names validation.

    Read more in the :ref:`User Guide <rolling_your_own_estimator>`.


    Notes
    -----
    All estimators should specify all the parameters that can be set
    at the class level in their ``__init__`` as explicit keyword
    arguments (no ``*args`` or ``**kwargs``).

    Examples
    --------
    >>> import numpy as np
    >>> from sklearn.base import BaseEstimator
    >>> class MyEstimator(BaseEstimator):
    ...     def __init__(self, *, param=1):
    ...         self.param = param
    ...     def fit(self, X, y=None):
    ...         self.is_fitted_ = True
    ...         return self
    ...     def predict(self, X):
    ...         return np.full(shape=X.shape[0], fill_value=self.param)
    >>> estimator = MyEstimator(param=2)
    >>> estimator.get_params()
    {'param': 2}
    >>> X = np.array([[1, 2], [2, 3], [3, 4]])
    >>> y = np.array([1, 0, 1])
    >>> estimator.fit(X, y).predict(X)
    array([2, 2, 2])
    >>> estimator.set_params(param=3).fit(X, y).predict(X)
    array([3, 3, 3])
    """

    def __dir__(self):
        # Filters conditional methods that should be hidden based
        # on the `available_if` decorator
        with warnings.catch_warnings():
            warnings.filterwarnings("ignore", category=FutureWarning)
            return [attr for attr in super().__dir__() if hasattr(self, attr)]

    _html_repr = estimator_html_repr

    @classmethod
    def _get_param_names(cls):
        """Get parameter names for the estimator"""
        # fetch the constructor or the original constructor before
        # deprecation wrapping if any
        init = getattr(cls.__init__, "deprecated_original", cls.__init__)
        if init is object.__init__:
            # No explicit constructor to introspect
            return []

        # introspect the constructor arguments to find the model parameters
        # to represent
        init_signature = inspect.signature(init)
        # Consider the constructor parameters excluding 'self'
        parameters = [
            p
            for p in init_signature.parameters.values()
            if p.name != "self" and p.kind != p.VAR_KEYWORD
        ]
        for p in parameters:
            if p.kind == p.VAR_POSITIONAL:
                raise RuntimeError(
                    "scikit-learn estimators should always "
                    "specify their parameters in the signature"
                    " of their __init__ (no varargs)."
                    " %s with constructor %s doesn't "
                    " follow this convention." % (cls, init_signature)
                )
        # Extract and sort argument names excluding 'self'
        return sorted([p.name for p in parameters])

    def get_params(self, deep=True):
        """
        Get parameters for this estimator.

        Parameters
        ----------
        deep : bool, default=True
            If True, will return the parameters for this estimator and
            contained subobjects that are estimators.

        Returns
        -------
        params : dict
            Parameter names mapped to their values.
        """
        out = dict()
        for key in self._get_param_names():
            value = getattr(self, key)
            if deep and hasattr(value, "get_params") and not isinstance(value, type):
                deep_items = value.get_params().items()
                out.update((key + "__" + k, val) for k, val in deep_items)
            out[key] = value
        return out

    def _get_params_html(self, deep=True, doc_link=""):
        """
        Get parameters for this estimator with a specific HTML representation.

        Parameters
        ----------
        deep : bool, default=True
            If True, will return the parameters for this estimator and
            contained subobjects that are estimators.

        doc_link : str
            URL to the estimator documentation.
            Used for linking to the estimator's parameters documentation
            available in HTML displays.

        Returns
        -------
        params : ParamsDict
            Parameter names mapped to their values. We return a `ParamsDict`
            dictionary, which renders a specific HTML representation in table
            form.
        """
        out = self.get_params(deep=deep)

        init_func = getattr(self.__init__, "deprecated_original", self.__init__)
        init_default_params = inspect.signature(init_func).parameters
        init_default_params = {
            name: param.default for name, param in init_default_params.items()
        }

        def is_non_default(param_name, param_value):
            """Finds the parameters that have been set by the user."""
            if param_name not in init_default_params:
                # happens if k is part of a **kwargs
                return True
            if init_default_params[param_name] == inspect._empty:
                # k has no default value
                return True
            # avoid calling repr on nested estimators
            if isinstance(param_value, BaseEstimator) and type(param_value) is not type(
                init_default_params[param_name]
            ):
                return True
            if not np.array_equal(
                param_value, init_default_params[param_name]
            ) and not (
                is_scalar_nan(init_default_params[param_name])
                and is_scalar_nan(param_value)
            ):
                return True

            return False

        # reorder the parameters from `self.get_params` using the `__init__`
        # signature
        remaining_params = [name for name in out if name not in init_default_params]
        ordered_out = {name: out[name] for name in init_default_params if name in out}
        ordered_out.update({name: out[name] for name in remaining_params})

        non_default_ls = tuple(
            [name for name, value in ordered_out.items() if is_non_default(name, value)]
        )

        return ParamsDict(
            params=ordered_out,
            non_default=non_default_ls,
            estimator_class=self.__class__,
            doc_link=doc_link,
        )

    def set_params(self, **params):
        """Set the parameters of this estimator.

        The method works on simple estimators as well as on nested objects
        (such as :class:`~sklearn.pipeline.Pipeline`). The latter have
        parameters of the form ``<component>__<parameter>`` so that it's
        possible to update each component of a nested object.

        Parameters
        ----------
        **params : dict
            Estimator parameters.

        Returns
        -------
        self : estimator instance
            Estimator instance.
        """
        if not params:
            # Simple optimization to gain speed (inspect is slow)
            return self
        valid_params = self.get_params(deep=True)

        nested_params = defaultdict(dict)  # grouped by prefix
        for key, value in params.items():
            key, delim, sub_key = key.partition("__")
            if key not in valid_params:
                local_valid_params = self._get_param_names()
                raise ValueError(
                    f"Invalid parameter {key!r} for estimator {self}. "
                    f"Valid parameters are: {local_valid_params!r}."
                )

            if delim:
                nested_params[key][sub_key] = value
            else:
                setattr(self, key, value)
                valid_params[key] = value

        for key, sub_params in nested_params.items():
            valid_params[key].set_params(**sub_params)

        return self

    def __sklearn_clone__(self):
        return _clone_parametrized(self)

    def __repr__(self, N_CHAR_MAX=700):
        # N_CHAR_MAX is the (approximate) maximum number of non-blank
        # characters to render. We pass it as an optional parameter to ease
        # the tests.

        from sklearn.utils._pprint import _EstimatorPrettyPrinter

        N_MAX_ELEMENTS_TO_SHOW = 30  # number of elements to show in sequences

        # use ellipsis for sequences with a lot of elements
        pp = _EstimatorPrettyPrinter(
            compact=True,
            indent=1,
            indent_at_name=True,
            n_max_elements_to_show=N_MAX_ELEMENTS_TO_SHOW,
        )

        repr_ = pp.pformat(self)

        # Use bruteforce ellipsis when there are a lot of non-blank characters
        n_nonblank = len("".join(repr_.split()))
        if n_nonblank > N_CHAR_MAX:
            lim = N_CHAR_MAX // 2  # apprx number of chars to keep on both ends
            regex = r"^(\s*\S){%d}" % lim
            # The regex '^(\s*\S){%d}' % n
            # matches from the start of the string until the nth non-blank
            # character:
            # - ^ matches the start of string
            # - (pattern){n} matches n repetitions of pattern
            # - \s*\S matches a non-blank char following zero or more blanks
            left_lim = re.match(regex, repr_).end()
            right_lim = re.match(regex, repr_[::-1]).end()

            if "\n" in repr_[left_lim:-right_lim]:
                # The left side and right side aren't on the same line.
                # To avoid weird cuts, e.g.:
                # categoric...ore',
                # we need to start the right side with an appropriate newline
                # character so that it renders properly as:
                # categoric...
                # handle_unknown='ignore',
                # so we add [^\n]*\n which matches until the next \n
                regex += r"[^\n]*\n"
                right_lim = re.match(regex, repr_[::-1]).end()

            ellipsis = "..."
            if left_lim + len(ellipsis) < len(repr_) - right_lim:
                # Only add ellipsis if it results in a shorter repr
                repr_ = repr_[:left_lim] + "..." + repr_[-right_lim:]

        return repr_

    def __getstate__(self):
        if getattr(self, "__slots__", None):
            raise TypeError(
                "You cannot use `__slots__` in objects inheriting from "
                "`sklearn.base.BaseEstimator`."
            )

        try:
            state = super().__getstate__()
            if state is None:
                # For Python 3.11+, empty instance (no `__slots__`,
                # and `__dict__`) will return a state equal to `None`.
                state = self.__dict__.copy()
        except AttributeError:
            # Python < 3.11
            state = self.__dict__.copy()

        if type(self).__module__.startswith("sklearn."):
            return dict(state.items(), _sklearn_version=__version__)
        else:
            return state

    def __setstate__(self, state):
        if type(self).__module__.startswith("sklearn."):
            pickle_version = state.pop("_sklearn_version", "pre-0.18")
            if pickle_version != __version__:
                warnings.warn(
                    InconsistentVersionWarning(
                        estimator_name=self.__class__.__name__,
                        current_sklearn_version=__version__,
                        original_sklearn_version=pickle_version,
                    ),
                )
        try:
            super().__setstate__(state)
        except AttributeError:
            self.__dict__.update(state)

    def __sklearn_tags__(self):
        return Tags(
            estimator_type=None,
            target_tags=TargetTags(required=False),
            transformer_tags=None,
            regressor_tags=None,
            classifier_tags=None,
        )

    def _validate_params(self):
        """Validate types and values of constructor parameters

        The expected type and values must be defined in the `_parameter_constraints`
        class attribute, which is a dictionary `param_name: list of constraints`. See
        the docstring of `validate_parameter_constraints` for a description of the
        accepted constraints.
        """
        validate_parameter_constraints(
            self._parameter_constraints,
            self.get_params(deep=False),
            caller_name=self.__class__.__name__,
        )


class ClassifierMixin:
    """Mixin class for all classifiers in scikit-learn.

    This mixin defines the following functionality:

    - set estimator type to `"classifier"` through the `estimator_type` tag;
    - `score` method that default to :func:`~sklearn.metrics.accuracy_score`.
    - enforce that `fit` requires `y` to be passed through the `requires_y` tag,
      which is done by setting the classifier type tag.

    Read more in the :ref:`User Guide <rolling_your_own_estimator>`.

    Examples
    --------
    >>> import numpy as np
    >>> from sklearn.base import BaseEstimator, ClassifierMixin
    >>> # Mixin classes should always be on the left-hand side for a correct MRO
    >>> class MyEstimator(ClassifierMixin, BaseEstimator):
    ...     def __init__(self, *, param=1):
    ...         self.param = param
    ...     def fit(self, X, y=None):
    ...         self.is_fitted_ = True
    ...         return self
    ...     def predict(self, X):
    ...         return np.full(shape=X.shape[0], fill_value=self.param)
    >>> estimator = MyEstimator(param=1)
    >>> X = np.array([[1, 2], [2, 3], [3, 4]])
    >>> y = np.array([1, 0, 1])
    >>> estimator.fit(X, y).predict(X)
    array([1, 1, 1])
    >>> estimator.score(X, y)
    0.66...
    """

    def __sklearn_tags__(self):
        tags = super().__sklearn_tags__()
        tags.estimator_type = "classifier"
        tags.classifier_tags = ClassifierTags()
        tags.target_tags.required = True
        return tags

    def score(self, X, y, sample_weight=None):
        """
        Return :ref:`accuracy <accuracy_score>` on provided data and labels.

        In multi-label classification, this is the subset accuracy
        which is a harsh metric since you require for each sample that
        each label set be correctly predicted.

        Parameters
        ----------
        X : array-like of shape (n_samples, n_features)
            Test samples.

        y : array-like of shape (n_samples,) or (n_samples, n_outputs)
            True labels for `X`.

        sample_weight : array-like of shape (n_samples,), default=None
            Sample weights.

        Returns
        -------
        score : float
            Mean accuracy of ``self.predict(X)`` w.r.t. `y`.
        """
        from sklearn.metrics import accuracy_score

        return accuracy_score(y, self.predict(X), sample_weight=sample_weight)


class RegressorMixin:
    """Mixin class for all regression estimators in scikit-learn.

    This mixin defines the following functionality:

    - set estimator type to `"regressor"` through the `estimator_type` tag;
    - `score` method that default to :func:`~sklearn.metrics.r2_score`.
    - enforce that `fit` requires `y` to be passed through the `requires_y` tag,
      which is done by setting the regressor type tag.

    Read more in the :ref:`User Guide <rolling_your_own_estimator>`.

    Examples
    --------
    >>> import numpy as np
    >>> from sklearn.base import BaseEstimator, RegressorMixin
    >>> # Mixin classes should always be on the left-hand side for a correct MRO
    >>> class MyEstimator(RegressorMixin, BaseEstimator):
    ...     def __init__(self, *, param=1):
    ...         self.param = param
    ...     def fit(self, X, y=None):
    ...         self.is_fitted_ = True
    ...         return self
    ...     def predict(self, X):
    ...         return np.full(shape=X.shape[0], fill_value=self.param)
    >>> estimator = MyEstimator(param=0)
    >>> X = np.array([[1, 2], [2, 3], [3, 4]])
    >>> y = np.array([-1, 0, 1])
    >>> estimator.fit(X, y).predict(X)
    array([0, 0, 0])
    >>> estimator.score(X, y)
    0.0
    """

    def __sklearn_tags__(self):
        tags = super().__sklearn_tags__()
        tags.estimator_type = "regressor"
        tags.regressor_tags = RegressorTags()
        tags.target_tags.required = True
        return tags

    def score(self, X, y, sample_weight=None):
        """Return :ref:`coefficient of determination <r2_score>` on test data.

        The coefficient of determination, :math:`R^2`, is defined as
        :math:`(1 - \\frac{u}{v})`, where :math:`u` is the residual
        sum of squares ``((y_true - y_pred)** 2).sum()`` and :math:`v`
        is the total sum of squares ``((y_true - y_true.mean()) ** 2).sum()``.
        The best possible score is 1.0 and it can be negative (because the
        model can be arbitrarily worse). A constant model that always predicts
        the expected value of `y`, disregarding the input features, would get
        a :math:`R^2` score of 0.0.

        Parameters
        ----------
        X : array-like of shape (n_samples, n_features)
            Test samples. For some estimators this may be a precomputed
            kernel matrix or a list of generic objects instead with shape
            ``(n_samples, n_samples_fitted)``, where ``n_samples_fitted``
            is the number of samples used in the fitting for the estimator.

        y : array-like of shape (n_samples,) or (n_samples, n_outputs)
            True values for `X`.

        sample_weight : array-like of shape (n_samples,), default=None
            Sample weights.

        Returns
        -------
        score : float
            :math:`R^2` of ``self.predict(X)`` w.r.t. `y`.

        Notes
        -----
        The :math:`R^2` score used when calling ``score`` on a regressor uses
        ``multioutput='uniform_average'`` from version 0.23 to keep consistent
        with default value of :func:`~sklearn.metrics.r2_score`.
        This influences the ``score`` method of all the multioutput
        regressors (except for
        :class:`~sklearn.multioutput.MultiOutputRegressor`).
        """

        from sklearn.metrics import r2_score

        y_pred = self.predict(X)
        return r2_score(y, y_pred, sample_weight=sample_weight)


class ClusterMixin:
    """Mixin class for all cluster estimators in scikit-learn.

    - set estimator type to `"clusterer"` through the `estimator_type` tag;
    - `fit_predict` method returning the cluster labels associated to each sample.

    Examples
    --------
    >>> import numpy as np
    >>> from sklearn.base import BaseEstimator, ClusterMixin
    >>> class MyClusterer(ClusterMixin, BaseEstimator):
    ...     def fit(self, X, y=None):
    ...         self.labels_ = np.ones(shape=(len(X),), dtype=np.int64)
    ...         return self
    >>> X = [[1, 2], [2, 3], [3, 4]]
    >>> MyClusterer().fit_predict(X)
    array([1, 1, 1])
    """

    def __sklearn_tags__(self):
        tags = super().__sklearn_tags__()
        tags.estimator_type = "clusterer"
        if tags.transformer_tags is not None:
            tags.transformer_tags.preserves_dtype = []
        return tags

    def fit_predict(self, X, y=None, **kwargs):
        """
        Perform clustering on `X` and returns cluster labels.

        Parameters
        ----------
        X : array-like of shape (n_samples, n_features)
            Input data.

        y : Ignored
            Not used, present for API consistency by convention.

        **kwargs : dict
            Arguments to be passed to ``fit``.

            .. versionadded:: 1.4

        Returns
        -------
        labels : ndarray of shape (n_samples,), dtype=np.int64
            Cluster labels.
        """
        # non-optimized default implementation; override when a better
        # method is possible for a given clustering algorithm
        self.fit(X, **kwargs)
        return self.labels_


class BiclusterMixin:
    """Mixin class for all bicluster estimators in scikit-learn.

    This mixin defines the following functionality:

    - `biclusters_` property that returns the row and column indicators;
    - `get_indices` method that returns the row and column indices of a bicluster;
    - `get_shape` method that returns the shape of a bicluster;
    - `get_submatrix` method that returns the submatrix corresponding to a bicluster.

    Examples
    --------
    >>> import numpy as np
    >>> from sklearn.base import BaseEstimator, BiclusterMixin
    >>> class DummyBiClustering(BiclusterMixin, BaseEstimator):
    ...     def fit(self, X, y=None):
    ...         self.rows_ = np.ones(shape=(1, X.shape[0]), dtype=bool)
    ...         self.columns_ = np.ones(shape=(1, X.shape[1]), dtype=bool)
    ...         return self
    >>> X = np.array([[1, 1], [2, 1], [1, 0],
    ...               [4, 7], [3, 5], [3, 6]])
    >>> bicluster = DummyBiClustering().fit(X)
    >>> hasattr(bicluster, "biclusters_")
    True
    >>> bicluster.get_indices(0)
    (array([0, 1, 2, 3, 4, 5]), array([0, 1]))
    """

    @property
    def biclusters_(self):
        """Convenient way to get row and column indicators together.

        Returns the ``rows_`` and ``columns_`` members.
        """
        return self.rows_, self.columns_

    def get_indices(self, i):
        """Row and column indices of the `i`'th bicluster.

        Only works if ``rows_`` and ``columns_`` attributes exist.

        Parameters
        ----------
        i : int
            The index of the cluster.

        Returns
        -------
        row_ind : ndarray, dtype=np.intp
            Indices of rows in the dataset that belong to the bicluster.
        col_ind : ndarray, dtype=np.intp
            Indices of columns in the dataset that belong to the bicluster.
        """
        rows = self.rows_[i]
        columns = self.columns_[i]
        return np.nonzero(rows)[0], np.nonzero(columns)[0]

    def get_shape(self, i):
        """Shape of the `i`'th bicluster.

        Parameters
        ----------
        i : int
            The index of the cluster.

        Returns
        -------
        n_rows : int
            Number of rows in the bicluster.

        n_cols : int
            Number of columns in the bicluster.
        """
        indices = self.get_indices(i)
        return tuple(len(i) for i in indices)

    def get_submatrix(self, i, data):
        """Return the submatrix corresponding to bicluster `i`.

        Parameters
        ----------
        i : int
            The index of the cluster.
        data : array-like of shape (n_samples, n_features)
            The data.

        Returns
        -------
        submatrix : ndarray of shape (n_rows, n_cols)
            The submatrix corresponding to bicluster `i`.

        Notes
        -----
        Works with sparse matrices. Only works if ``rows_`` and
        ``columns_`` attributes exist.
        """

        data = check_array(data, accept_sparse="csr")
        row_ind, col_ind = self.get_indices(i)
        return data[row_ind[:, np.newaxis], col_ind]


class TransformerMixin(_SetOutputMixin):
    """Mixin class for all transformers in scikit-learn.

    This mixin defines the following functionality:

    - a `fit_transform` method that delegates to `fit` and `transform`;
    - a `set_output` method to output `X` as a specific container type.

    If :term:`get_feature_names_out` is defined, then :class:`BaseEstimator` will
    automatically wrap `transform` and `fit_transform` to follow the `set_output`
    API. See the :ref:`developer_api_set_output` for details.

    :class:`OneToOneFeatureMixin` and
    :class:`ClassNamePrefixFeaturesOutMixin` are helpful mixins for
    defining :term:`get_feature_names_out`.

    Examples
    --------
    >>> import numpy as np
    >>> from sklearn.base import BaseEstimator, TransformerMixin
    >>> class MyTransformer(TransformerMixin, BaseEstimator):
    ...     def __init__(self, *, param=1):
    ...         self.param = param
    ...     def fit(self, X, y=None):
    ...         return self
    ...     def transform(self, X):
    ...         return np.full(shape=len(X), fill_value=self.param)
    >>> transformer = MyTransformer()
    >>> X = [[1, 2], [2, 3], [3, 4]]
    >>> transformer.fit_transform(X)
    array([1, 1, 1])
    """

    def __sklearn_tags__(self):
        tags = super().__sklearn_tags__()
        tags.transformer_tags = TransformerTags()
        return tags

    def fit_transform(self, X, y=None, **fit_params):
        """
        Fit to data, then transform it.

        Fits transformer to `X` and `y` with optional parameters `fit_params`
        and returns a transformed version of `X`.

        Parameters
        ----------
        X : array-like of shape (n_samples, n_features)
            Input samples.

        y :  array-like of shape (n_samples,) or (n_samples, n_outputs), \
                default=None
            Target values (None for unsupervised transformations).

        **fit_params : dict
            Additional fit parameters.
            Pass only if the estimator accepts additional params in its `fit` method.

        Returns
        -------
        X_new : ndarray array of shape (n_samples, n_features_new)
            Transformed array.
        """
        # non-optimized default implementation; override when a better
        # method is possible for a given clustering algorithm

        # we do not route parameters here, since consumers don't route. But
        # since it's possible for a `transform` method to also consume
        # metadata, we check if that's the case, and we raise a warning telling
        # users that they should implement a custom `fit_transform` method
        # to forward metadata to `transform` as well.
        #
        # For that, we calculate routing and check if anything would be routed
        # to `transform` if we were to route them.
        if _routing_enabled():
            transform_params = self.get_metadata_routing().consumes(
                method="transform", params=fit_params.keys()
            )
            if transform_params:
                warnings.warn(
                    (
                        f"This object ({self.__class__.__name__}) has a `transform`"
                        " method which consumes metadata, but `fit_transform` does not"
                        " forward metadata to `transform`. Please implement a custom"
                        " `fit_transform` method to forward metadata to `transform` as"
                        " well. Alternatively, you can explicitly do"
                        " `set_transform_request`and set all values to `False` to"
                        " disable metadata routed to `transform`, if that's an option."
                    ),
                    UserWarning,
                )

        if y is None:
            # fit method of arity 1 (unsupervised transformation)
            return self.fit(X, **fit_params).transform(X)
        else:
            # fit method of arity 2 (supervised transformation)
            return self.fit(X, y, **fit_params).transform(X)


class OneToOneFeatureMixin:
    """Provides `get_feature_names_out` for simple transformers.

    This mixin assumes there's a 1-to-1 correspondence between input features
    and output features, such as :class:`~sklearn.preprocessing.StandardScaler`.

    Examples
    --------
    >>> import numpy as np
    >>> from sklearn.base import OneToOneFeatureMixin, BaseEstimator
    >>> class MyEstimator(OneToOneFeatureMixin, BaseEstimator):
    ...     def fit(self, X, y=None):
    ...         self.n_features_in_ = X.shape[1]
    ...         return self
    >>> X = np.array([[1, 2], [3, 4]])
    >>> MyEstimator().fit(X).get_feature_names_out()
    array(['x0', 'x1'], dtype=object)
    """

    def get_feature_names_out(self, input_features=None):
        """Get output feature names for transformation.

        Parameters
        ----------
        input_features : array-like of str or None, default=None
            Input features.

            - If `input_features` is `None`, then `feature_names_in_` is
              used as feature names in. If `feature_names_in_` is not defined,
              then the following input feature names are generated:
              `["x0", "x1", ..., "x(n_features_in_ - 1)"]`.
            - If `input_features` is an array-like, then `input_features` must
              match `feature_names_in_` if `feature_names_in_` is defined.

        Returns
        -------
        feature_names_out : ndarray of str objects
            Same as input features.
        """
        # Note that passing attributes="n_features_in_" forces check_is_fitted
        # to check if the attribute is present. Otherwise it will pass on
        # stateless estimators (requires_fit=False)
        check_is_fitted(self, attributes="n_features_in_")
        return _check_feature_names_in(self, input_features)


class ClassNamePrefixFeaturesOutMixin:
    """Mixin class for transformers that generate their own names by prefixing.

    This mixin is useful when the transformer needs to generate its own feature
    names out, such as :class:`~sklearn.decomposition.PCA`. For example, if
    :class:`~sklearn.decomposition.PCA` outputs 3 features, then the generated feature
    names out are: `["pca0", "pca1", "pca2"]`.

    This mixin assumes that a `_n_features_out` attribute is defined when the
    transformer is fitted. `_n_features_out` is the number of output features
    that the transformer will return in `transform` of `fit_transform`.

    Examples
    --------
    >>> import numpy as np
    >>> from sklearn.base import ClassNamePrefixFeaturesOutMixin, BaseEstimator
    >>> class MyEstimator(ClassNamePrefixFeaturesOutMixin, BaseEstimator):
    ...     def fit(self, X, y=None):
    ...         self._n_features_out = X.shape[1]
    ...         return self
    >>> X = np.array([[1, 2], [3, 4]])
    >>> MyEstimator().fit(X).get_feature_names_out()
    array(['myestimator0', 'myestimator1'], dtype=object)
    """

    def get_feature_names_out(self, input_features=None):
        """Get output feature names for transformation.

        The feature names out will prefixed by the lowercased class name. For
        example, if the transformer outputs 3 features, then the feature names
        out are: `["class_name0", "class_name1", "class_name2"]`.

        Parameters
        ----------
        input_features : array-like of str or None, default=None
            Only used to validate feature names with the names seen in `fit`.

        Returns
        -------
        feature_names_out : ndarray of str objects
            Transformed feature names.
        """
        check_is_fitted(self, "_n_features_out")
        return _generate_get_feature_names_out(
            self, self._n_features_out, input_features=input_features
        )


class DensityMixin:
    """Mixin class for all density estimators in scikit-learn.

    This mixin defines the following functionality:

    - sets estimator type to `"density_estimator"` through the `estimator_type` tag;
    - `score` method that default that do no-op.

    Examples
    --------
    >>> from sklearn.base import DensityMixin
    >>> class MyEstimator(DensityMixin):
    ...     def fit(self, X, y=None):
    ...         self.is_fitted_ = True
    ...         return self
    >>> estimator = MyEstimator()
    >>> hasattr(estimator, "score")
    True
    """

    def __sklearn_tags__(self):
        tags = super().__sklearn_tags__()
        tags.estimator_type = "density_estimator"
        return tags

    def score(self, X, y=None):
        """Return the score of the model on the data `X`.

        Parameters
        ----------
        X : array-like of shape (n_samples, n_features)
            Test samples.

        y : Ignored
            Not used, present for API consistency by convention.

        Returns
        -------
        score : float
        """
        pass


class OutlierMixin:
    """Mixin class for all outlier detection estimators in scikit-learn.

    This mixin defines the following functionality:

    - set estimator type to `"outlier_detector"` through the `estimator_type` tag;
    - `fit_predict` method that default to `fit` and `predict`.

    Examples
    --------
    >>> import numpy as np
    >>> from sklearn.base import BaseEstimator, OutlierMixin
    >>> class MyEstimator(OutlierMixin):
    ...     def fit(self, X, y=None):
    ...         self.is_fitted_ = True
    ...         return self
    ...     def predict(self, X):
    ...         return np.ones(shape=len(X))
    >>> estimator = MyEstimator()
    >>> X = np.array([[1, 2], [2, 3], [3, 4]])
    >>> estimator.fit_predict(X)
    array([1., 1., 1.])
    """

    def __sklearn_tags__(self):
        tags = super().__sklearn_tags__()
        tags.estimator_type = "outlier_detector"
        return tags

    def fit_predict(self, X, y=None, **kwargs):
        """Perform fit on X and returns labels for X.

        Returns -1 for outliers and 1 for inliers.

        Parameters
        ----------
        X : {array-like, sparse matrix} of shape (n_samples, n_features)
            The input samples.

        y : Ignored
            Not used, present for API consistency by convention.

        **kwargs : dict
            Arguments to be passed to ``fit``.

            .. versionadded:: 1.4

        Returns
        -------
        y : ndarray of shape (n_samples,)
            1 for inliers, -1 for outliers.
        """
        # we do not route parameters here, since consumers don't route. But
        # since it's possible for a `predict` method to also consume
        # metadata, we check if that's the case, and we raise a warning telling
        # users that they should implement a custom `fit_predict` method
        # to forward metadata to `predict` as well.
        #
        # For that, we calculate routing and check if anything would be routed
        # to `predict` if we were to route them.
        if _routing_enabled():
            transform_params = self.get_metadata_routing().consumes(
                method="predict", params=kwargs.keys()
            )
            if transform_params:
                warnings.warn(
                    (
                        f"This object ({self.__class__.__name__}) has a `predict` "
                        "method which consumes metadata, but `fit_predict` does not "
                        "forward metadata to `predict`. Please implement a custom "
                        "`fit_predict` method to forward metadata to `predict` as well."
                        "Alternatively, you can explicitly do `set_predict_request`"
                        "and set all values to `False` to disable metadata routed to "
                        "`predict`, if that's an option."
                    ),
                    UserWarning,
                )

        # override for transductive outlier detectors like LocalOulierFactor
        return self.fit(X, **kwargs).predict(X)


class MetaEstimatorMixin:
    """Mixin class for all meta estimators in scikit-learn.

    This mixin is empty, and only exists to indicate that the estimator is a
    meta-estimator.

    .. versionchanged:: 1.6
        The `_required_parameters` is now removed and is unnecessary since tests are
        refactored and don't use this anymore.

    Examples
    --------
    >>> from sklearn.base import MetaEstimatorMixin
    >>> from sklearn.datasets import load_iris
    >>> from sklearn.linear_model import LogisticRegression
    >>> class MyEstimator(MetaEstimatorMixin):
    ...     def __init__(self, *, estimator=None):
    ...         self.estimator = estimator
    ...     def fit(self, X, y=None):
    ...         if self.estimator is None:
    ...             self.estimator_ = LogisticRegression()
    ...         else:
    ...             self.estimator_ = self.estimator
    ...         return self
    >>> X, y = load_iris(return_X_y=True)
    >>> estimator = MyEstimator().fit(X, y)
    >>> estimator.estimator_
    LogisticRegression()
    """


class MultiOutputMixin:
    """Mixin to mark estimators that support multioutput."""

    def __sklearn_tags__(self):
        tags = super().__sklearn_tags__()
        tags.target_tags.multi_output = True
        return tags


class _UnstableArchMixin:
    """Mark estimators that are non-determinstic on 32bit or PowerPC"""

    def __sklearn_tags__(self):
        tags = super().__sklearn_tags__()
        tags.non_deterministic = _IS_32BIT or platform.machine().startswith(
            ("ppc", "powerpc")
        )
        return tags


def is_classifier(estimator):
    """Return True if the given estimator is (probably) a classifier.

    Parameters
    ----------
    estimator : object
        Estimator object to test.

    Returns
    -------
    out : bool
        True if estimator is a classifier and False otherwise.

    Examples
    --------
    >>> from sklearn.base import is_classifier
    >>> from sklearn.cluster import KMeans
    >>> from sklearn.svm import SVC, SVR
    >>> classifier = SVC()
    >>> regressor = SVR()
    >>> kmeans = KMeans()
    >>> is_classifier(classifier)
    True
    >>> is_classifier(regressor)
    False
    >>> is_classifier(kmeans)
    False
    """
    return get_tags(estimator).estimator_type == "classifier"


def is_regressor(estimator):
    """Return True if the given estimator is (probably) a regressor.

    Parameters
    ----------
    estimator : estimator instance
        Estimator object to test.

    Returns
    -------
    out : bool
        True if estimator is a regressor and False otherwise.

    Examples
    --------
    >>> from sklearn.base import is_regressor
    >>> from sklearn.cluster import KMeans
    >>> from sklearn.svm import SVC, SVR
    >>> classifier = SVC()
    >>> regressor = SVR()
    >>> kmeans = KMeans()
    >>> is_regressor(classifier)
    False
    >>> is_regressor(regressor)
    True
    >>> is_regressor(kmeans)
    False
    """
    return get_tags(estimator).estimator_type == "regressor"


def is_clusterer(estimator):
    """Return True if the given estimator is (probably) a clusterer.

    .. versionadded:: 1.6

    Parameters
    ----------
    estimator : object
        Estimator object to test.

    Returns
    -------
    out : bool
        True if estimator is a clusterer and False otherwise.

    Examples
    --------
    >>> from sklearn.base import is_clusterer
    >>> from sklearn.cluster import KMeans
    >>> from sklearn.svm import SVC, SVR
    >>> classifier = SVC()
    >>> regressor = SVR()
    >>> kmeans = KMeans()
    >>> is_clusterer(classifier)
    False
    >>> is_clusterer(regressor)
    False
    >>> is_clusterer(kmeans)
    True
    """
    return get_tags(estimator).estimator_type == "clusterer"


def is_outlier_detector(estimator):
    """Return True if the given estimator is (probably) an outlier detector.

    Parameters
    ----------
    estimator : estimator instance
        Estimator object to test.

    Returns
    -------
    out : bool
        True if estimator is an outlier detector and False otherwise.
    """
    return get_tags(estimator).estimator_type == "outlier_detector"


def _fit_context(*, prefer_skip_nested_validation):
    """Decorator to run the fit methods of estimators within context managers.

    Parameters
    ----------
    prefer_skip_nested_validation : bool
        If True, the validation of parameters of inner estimators or functions
        called during fit will be skipped.

        This is useful to avoid validating many times the parameters passed by the
        user from the public facing API. It's also useful to avoid validating
        parameters that we pass internally to inner functions that are guaranteed to
        be valid by the test suite.

        It should be set to True for most estimators, except for those that receive
        non-validated objects as parameters, such as meta-estimators that are given
        estimator objects.

    Returns
    -------
    decorated_fit : method
        The decorated fit method.
    """

    def decorator(fit_method):
        @functools.wraps(fit_method)
        def wrapper(estimator, *args, **kwargs):
            global_skip_validation = get_config()["skip_parameter_validation"]

            # we don't want to validate again for each call to partial_fit
            partial_fit_and_fitted = (
                fit_method.__name__ == "partial_fit" and _is_fitted(estimator)
            )

            if not global_skip_validation and not partial_fit_and_fitted:
                estimator._validate_params()

            with config_context(
                skip_parameter_validation=(
                    prefer_skip_nested_validation or global_skip_validation
                )
            ):
                try:
                    return fit_method(estimator, *args, **kwargs)
                finally:
                    if hasattr(estimator, "_callback_fit_ctx"):
                        estimator._callback_fit_ctx.eval_on_fit_end(estimator=estimator)

        return wrapper

    return decorator<|MERGE_RESOLUTION|>--- conflicted
+++ resolved
@@ -136,13 +136,7 @@
 
     # attach callbacks to the new estimator
     if hasattr(estimator, "_skl_callbacks"):
-<<<<<<< HEAD
         new_object._skl_callbacks = estimator._skl_callbacks
-=======
-        # TODO(callbacks): Figure out the exact behavior we want when cloning an
-        # estimator with callbacks.
-        new_object._skl_callbacks = clone(estimator._skl_callbacks, safe=False)
->>>>>>> 11ff98eb
 
     # quick sanity check of the parameters of the clone
     for name in new_object_params:
