--- conflicted
+++ resolved
@@ -52,49 +52,6 @@
     Instances of this class should be created using the `init_callback_context` method
     of the estimator.
 
-<<<<<<< HEAD
-=======
-    The tasks executed by an estimator have an inherent tree structure. Each loop in
-    the estimator represents a parent task node and each iteration of that loop
-    represents a child task node. Usually the root task node represents the whole fit
-    task and leaves the innermost loop iterations.
-
-    For instance, a KMeans estimator has two nested loops: the outer loop is controlled
-    by `n_init` and the inner loop is controlled by `max_iter`. Its task tree looks like
-    this:
-
-    KMeans fit
-    ├── init 0
-    │   ├── iter 0
-    │   ├── iter 1
-    │   ├── ...
-    │   └── iter n
-    ├── init 1
-    │   ├── iter 0
-    │   ├── ...
-    │   └── iter n
-    └── init 2
-        ├── iter 0
-        ├── ...
-        └── iter n
-
-    When the estimator is a meta-estimator, a task leaf usually correspond to fitting
-    a sub-estimator. Therefore this leaf and the root task of the sub-estimator actually
-    represent the same task. In this case the leaf task node of the meta-estimator and
-    the root task node of the sub-estimator are merged into a single task node.
-
-    For instance a `Pipeline` would have a task tree that looks like this:
-
-    Pipeline fit
-    ├── step 0 | preprocessor fit
-    │   └── <insert preprocessor task tree here>
-    └── step 1 | estimator fit
-        └── <insert estimator task tree here>
-
-    The task tree is created dynamically, by initializing it with a root task node and
-    then adding the child task nodes as the fitting process goes on.
-
->>>>>>> d276532c
     Attributes
     ----------
     children_map : dict
@@ -218,15 +175,9 @@
 
         return new_ctx
 
-<<<<<<< HEAD
     def _task_info(self):
-        # function that returns attributes and parent as parent's _task_info
-        context_dict = {
-=======
-    def _to_dict(self):
-        """Return attributes and parent as parent's _to_dict."""
+        """Return attributes and parent as parent's _task_info."""
         return {
->>>>>>> d276532c
             "estimator_name": self.estimator_name,
             "depth": self.depth,
             "task_name": self.task_name,
