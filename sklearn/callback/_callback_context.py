--- conflicted
+++ resolved
@@ -154,9 +154,6 @@
 
     @property
     def task_info(self):
-<<<<<<< HEAD
-        """Information about the corresponding computation task. The keys are
-=======
         """Information about the corresponding computation task.
 
         The key value pairs are:
@@ -170,7 +167,6 @@
         - max_subtasks : int or None
             The maximum number of children tasks for this task. 0 means it's a leaf.
             None means the maximum number of subtasks is not known in advance.
->>>>>>> 660ee395
 
         - estimator_name : str
             The name of the estimator.
@@ -416,6 +412,6 @@
     """
     return (
         [task_info]
-        if task_info["parent"] is None
-        else _get_task_info_path(task_info["parent"]) + [task_info]
+        if task_info["parent_task_info"] is None
+        else _get_task_info_path(task_info["parent_task_info"]) + [task_info]
     )