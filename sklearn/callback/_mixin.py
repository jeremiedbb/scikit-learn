# Authors: The scikit-learn developers
# SPDX-License-Identifier: BSD-3-Clause

<<<<<<< HEAD
import copy

from sklearn.callback._base import CallbackProtocol
=======
from sklearn.callback._base import Callback
>>>>>>> 11ff98eb
from sklearn.callback._callback_context import CallbackContext


class CallbackSupportMixin:
    """Mixin class to add callback support to an estimator."""

    def set_callbacks(self, callbacks):
        """Set callbacks for the estimator.

        Parameters
        ----------
        callbacks : callback or list of callbacks
            the callbacks to set.

        Returns
        -------
        self : estimator instance
            The estimator instance itself.
        """
        if not isinstance(callbacks, list):
            callbacks = [callbacks]

        if not all(isinstance(callback, Callback) for callback in callbacks):
            raise TypeError("callbacks must follow the Callback protocol.")

        self._skl_callbacks = callbacks

        return self

    def init_callback_context(self, task_name="fit", max_subtasks=None):
        """Initialize the callback context for the estimator.

        Parameters
        ----------
        task_name : str, default='fit'
            The name of the root task.

        max_subtasks : int or None, default=None
            The maximum number of subtasks that can be children of the root task. None
            means the maximum number of subtasks is not known in advance.

        Returns
        -------
        callback_fit_ctx : CallbackContext
            The callback context for the estimator.
        """
        # We don't initialize the callback context during _set_callbacks but in fit
        # because in the future we might want to have callbacks in predict/transform
        # which would require their own context.
        self._callback_fit_ctx = CallbackContext._from_estimator(
            estimator=self, task_name=task_name, task_id=0, max_subtasks=max_subtasks
        )

        return self._callback_fit_ctx

    def _from_reconstruction_attributes(self, *, reconstruction_attributes):
        """Return an as if fitted copy of this estimator

        Parameters
        ----------
        reconstruction_attributes : callable
            A callable that has no arguments and returns the necessary fitted attributes
            to create a working fitted estimator from this instance.

            Using a callable allows lazy evaluation of the potentially costly
            reconstruction attributes.

        Returns
        -------
        fitted_estimator : estimator instance
            The fitted copy of this estimator.
        """
        new_estimator = copy.copy(self)  # XXX deepcopy ?
        for key, val in reconstruction_attributes().items():
            setattr(new_estimator, key, val)
        return new_estimator<|MERGE_RESOLUTION|>--- conflicted
+++ resolved
@@ -1,13 +1,9 @@
 # Authors: The scikit-learn developers
 # SPDX-License-Identifier: BSD-3-Clause
 
-<<<<<<< HEAD
 import copy
 
-from sklearn.callback._base import CallbackProtocol
-=======
 from sklearn.callback._base import Callback
->>>>>>> 11ff98eb
 from sklearn.callback._callback_context import CallbackContext
 
 
