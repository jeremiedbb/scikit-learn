--- conflicted
+++ resolved
@@ -78,20 +78,11 @@
         self.max_iter = max_iter
         self.computation_intensity = computation_intensity
 
-<<<<<<< HEAD
     def __skl_fit__(self, X=None, y=None, X_val=None, y_val=None, callback_ctx=None):
         callback_ctx.set_task_info(
             task_name="fit", task_id=0, max_subtasks=self.max_iter
         )
         callback_ctx.eval_on_fit_begin(estimator=self)
-=======
-    @_fit_context(prefer_skip_nested_validation=False)
-    def fit(self, X=None, y=None):
-        callback_ctx = self.__skl_init_callback_context__(
-            max_subtasks=self.max_iter
-        ).eval_on_fit_begin(estimator=self)
-
->>>>>>> 5e750961
         for i in range(self.max_iter):
             subcontext = callback_ctx.subcontext(task_id=i)
 
@@ -124,18 +115,9 @@
     def __init__(self, computation_intensity=0.001):
         self.computation_intensity = computation_intensity
 
-<<<<<<< HEAD
     def __skl_fit__(self, X=None, y=None, X_val=None, y_val=None, callback_ctx=None):
         callback_ctx.set_task_info(task_name="fit", task_id=0, max_subtasks=None)
         callback_ctx.eval_on_fit_begin(estimator=self)
-=======
-    @_fit_context(prefer_skip_nested_validation=False)
-    def fit(self, X=None, y=None):
-        callback_ctx = self.__skl_init_callback_context__().eval_on_fit_begin(
-            estimator=self
-        )
-
->>>>>>> 5e750961
         i = 0
         while True:
             subcontext = callback_ctx.subcontext(task_id=i)
@@ -179,20 +161,11 @@
         self.n_jobs = n_jobs
         self.prefer = prefer
 
-<<<<<<< HEAD
     def __skl_fit__(self, X=None, y=None, X_val=None, y_val=None, callback_ctx=None):
         callback_ctx.set_task_info(
             task_name="fit", task_id=0, max_subtasks=self.n_outer
         )
         callback_ctx.eval_on_fit_begin(estimator=self)
-=======
-    @_fit_context(prefer_skip_nested_validation=False)
-    def fit(self, X=None, y=None):
-        callback_ctx = self.__skl_init_callback_context__(
-            max_subtasks=self.n_outer
-        ).eval_on_fit_begin(estimator=self)
-
->>>>>>> 5e750961
         Parallel(n_jobs=self.n_jobs, prefer=self.prefer)(
             delayed(_func)(
                 self,
