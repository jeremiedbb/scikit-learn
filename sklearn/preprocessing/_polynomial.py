"""
This file contains preprocessing tools based on polynomials.
"""
import numbers
from itertools import chain, combinations
from itertools import combinations_with_replacement as combinations_w_r

import numpy as np
from scipy import sparse
from scipy.interpolate import BSpline
from scipy.special import comb

from ..base import BaseEstimator, TransformerMixin
from ..utils import check_array
from ..utils.deprecation import deprecated
from ..utils.fixes import linspace
from ..utils.validation import check_is_fitted, FLOAT_DTYPES
from ._csr_polynomial_expansion import _csr_polynomial_expansion


__all__ = [
    "SplineTransformer",
]


class PolynomialFeatures(TransformerMixin, BaseEstimator):
    """Generate polynomial and interaction features.

    Generate a new feature matrix consisting of all polynomial combinations
    of the features with degree less than or equal to the specified degree.
    For example, if an input sample is two dimensional and of the form
    [a, b], the degree-2 polynomial features are [1, a, b, a^2, ab, b^2].

    Read more in the :ref:`User Guide <polynomial_features>`.

    Parameters
    ----------
    degree : int, default=2
        The degree of the polynomial features.

    interaction_only : bool, default=False
        If true, only interaction features are produced: features that are
        products of at most ``degree`` *distinct* input features (so not
        ``x[1] ** 2``, ``x[0] * x[2] ** 3``, etc.).

    include_bias : bool, default=True
        If True (default), then include a bias column, the feature in which
        all polynomial powers are zero (i.e. a column of ones - acts as an
        intercept term in a linear model).

    order : {'C', 'F'}, default='C'
        Order of output array in the dense case. 'F' order is faster to
        compute, but may slow down subsequent estimators.

        .. versionadded:: 0.21

    Attributes
    ----------
    powers_ : ndarray of shape (n_output_features, n_input_features)
        powers_[i, j] is the exponent of the jth input in the ith output.

    n_input_features_ : int
        The total number of input features.

<<<<<<< HEAD
        .. deprecated:: 1.0
        This attribute is deprecated in 1.0 and will be removed in 1.2. Refer
        to `n_features_in_` instead.
=======
    n_features_in_ : int
        Number of features seen during :term:`fit`.

        .. versionadded:: 0.24
>>>>>>> 1cd282d6

    n_output_features_ : int
        The total number of polynomial output features. The number of output
        features is computed by iterating over all suitably sized combinations
        of input features.

<<<<<<< HEAD
    Examples
    --------
    >>> import numpy as np
    >>> from sklearn.preprocessing import PolynomialFeatures
    >>> X = np.arange(6).reshape(3, 2)
    >>> X
    array([[0, 1],
           [2, 3],
           [4, 5]])
    >>> poly = PolynomialFeatures(2)
    >>> poly.fit_transform(X)
    array([[ 1.,  0.,  1.,  0.,  0.,  1.],
           [ 1.,  2.,  3.,  4.,  6.,  9.],
           [ 1.,  4.,  5., 16., 20., 25.]])
    >>> poly = PolynomialFeatures(interaction_only=True)
    >>> poly.fit_transform(X)
    array([[ 1.,  0.,  1.,  0.],
           [ 1.,  2.,  3.,  6.],
           [ 1.,  4.,  5., 20.]])

=======
>>>>>>> 1cd282d6
    See Also
    --------
    SplineTransformer : Transformer that generates univariate B-spline bases
        for features

    Notes
    -----
    Be aware that the number of features in the output array scales
    polynomially in the number of features of the input array, and
    exponentially in the degree. High degrees can cause overfitting.

    See :ref:`examples/linear_model/plot_polynomial_interpolation.py
    <sphx_glr_auto_examples_linear_model_plot_polynomial_interpolation.py>`

    Examples
    --------
    >>> import numpy as np
    >>> from sklearn.preprocessing import PolynomialFeatures
    >>> X = np.arange(6).reshape(3, 2)
    >>> X
    array([[0, 1],
           [2, 3],
           [4, 5]])
    >>> poly = PolynomialFeatures(2)
    >>> poly.fit_transform(X)
    array([[ 1.,  0.,  1.,  0.,  0.,  1.],
           [ 1.,  2.,  3.,  4.,  6.,  9.],
           [ 1.,  4.,  5., 16., 20., 25.]])
    >>> poly = PolynomialFeatures(interaction_only=True)
    >>> poly.fit_transform(X)
    array([[ 1.,  0.,  1.,  0.],
           [ 1.,  2.,  3.,  6.],
           [ 1.,  4.,  5., 20.]])
    """
    def __init__(self, degree=2, *, interaction_only=False, include_bias=True,
                 order='C'):
        self.degree = degree
        self.interaction_only = interaction_only
        self.include_bias = include_bias
        self.order = order

    @staticmethod
    def _combinations(n_features, degree, interaction_only, include_bias):
        comb = (combinations if interaction_only else combinations_w_r)
        start = int(not include_bias)
        return chain.from_iterable(comb(range(n_features), i)
                                   for i in range(start, degree + 1))

    @staticmethod
    def _num_combinations(n_features, degree, interaction_only, include_bias):
        """Calculate number of terms in polynomial expansion

        This should be equivalent to counting the number of terms returned by
        _combinations(...) but much faster.
        """

        if interaction_only:
            combinations = sum(
                [
                    comb(n_features, i, exact=True)
                    for i in range(1, min(degree + 1, n_features + 1))
                ]
            )
        else:
            combinations = comb(n_features + degree, degree, exact=True) - 1

        if include_bias:
            combinations += 1

        return combinations

    @property
    def powers_(self):
        check_is_fitted(self)

        combinations = self._combinations(self.n_input_features_, self.degree,
                                          self.interaction_only,
                                          self.include_bias)
        return np.vstack([np.bincount(c, minlength=self.n_input_features_)
                          for c in combinations])

    def get_feature_names(self, input_features=None):
        """
        Return feature names for output features

        Parameters
        ----------
        input_features : list of str of shape (n_features,), default=None
            String names for input features if available. By default,
            "x0", "x1", ... "xn_features" is used.

        Returns
        -------
        output_feature_names : list of str of shape (n_output_features,)
        """
        powers = self.powers_
        if input_features is None:
            input_features = ['x%d' % i for i in range(powers.shape[1])]
        feature_names = []
        for row in powers:
            inds = np.where(row)[0]
            if len(inds):
                name = " ".join("%s^%d" % (input_features[ind], exp)
                                if exp != 1 else input_features[ind]
                                for ind, exp in zip(inds, row[inds]))
            else:
                name = "1"
            feature_names.append(name)
        return feature_names

    def fit(self, X, y=None):
        """
        Compute number of output features.


        Parameters
        ----------
        X : {array-like, sparse matrix} of shape (n_samples, n_features)
            The data.

        y : None
            Ignored.

        Returns
        -------
        self : object
            Fitted transformer.
        """
        _, n_features = self._validate_data(X, accept_sparse=True).shape
        self.n_output_features_ = self._num_combinations(
            n_features, self.degree, self.interaction_only, self.include_bias
        )

        return self

    def transform(self, X):
        """Transform data to polynomial features.

        Parameters
        ----------
        X : {array-like, sparse matrix} of shape (n_samples, n_features)
            The data to transform, row by row.

            Prefer CSR over CSC for sparse input (for speed), but CSC is
            required if the degree is 4 or higher. If the degree is less than
            4 and the input format is CSC, it will be converted to CSR, have
            its polynomial features generated, then converted back to CSC.

            If the degree is 2 or 3, the method described in "Leveraging
            Sparsity to Speed Up Polynomial Feature Expansions of CSR Matrices
            Using K-Simplex Numbers" by Andrew Nystrom and John Hughes is
            used, which is much faster than the method used on CSC input. For
            this reason, a CSC input will be converted to CSR, and the output
            will be converted back to CSC prior to being returned, hence the
            preference of CSR.

        Returns
        -------
        XP : {ndarray, sparse matrix} of shape (n_samples, NP)
            The matrix of features, where NP is the number of polynomial
            features generated from the combination of inputs. If a sparse
            matrix is provided, it will be converted into a sparse
            ``csr_matrix``.
        """
        check_is_fitted(self)

        X = self._validate_data(X, order='F', dtype=FLOAT_DTYPES, reset=False,
                                accept_sparse=('csr', 'csc'))

        n_samples, n_features = X.shape

        if sparse.isspmatrix_csr(X):
            if self.degree > 3:
                return self.transform(X.tocsc()).tocsr()
            to_stack = []
            if self.include_bias:
                to_stack.append(np.ones(shape=(n_samples, 1), dtype=X.dtype))
            to_stack.append(X)
            for deg in range(2, self.degree+1):
                Xp_next = _csr_polynomial_expansion(X.data, X.indices,
                                                    X.indptr, X.shape[1],
                                                    self.interaction_only,
                                                    deg)
                if Xp_next is None:
                    break
                to_stack.append(Xp_next)
            XP = sparse.hstack(to_stack, format='csr')
        elif sparse.isspmatrix_csc(X) and self.degree < 4:
            return self.transform(X.tocsr()).tocsc()
        else:
            if sparse.isspmatrix(X):
                combinations = self._combinations(n_features, self.degree,
                                                  self.interaction_only,
                                                  self.include_bias)
                columns = []
                for comb in combinations:
                    if comb:
                        out_col = 1
                        for col_idx in comb:
                            out_col = X[:, col_idx].multiply(out_col)
                        columns.append(out_col)
                    else:
                        bias = sparse.csc_matrix(np.ones((X.shape[0], 1)))
                        columns.append(bias)
                XP = sparse.hstack(columns, dtype=X.dtype).tocsc()
            else:
                XP = np.empty((n_samples, self.n_output_features_),
                              dtype=X.dtype, order=self.order)

                # What follows is a faster implementation of:
                # for i, comb in enumerate(combinations):
                #     XP[:, i] = X[:, comb].prod(1)
                # This implementation uses two optimisations.
                # First one is broadcasting,
                # multiply ([X1, ..., Xn], X1) -> [X1 X1, ..., Xn X1]
                # multiply ([X2, ..., Xn], X2) -> [X2 X2, ..., Xn X2]
                # ...
                # multiply ([X[:, start:end], X[:, start]) -> ...
                # Second optimisation happens for degrees >= 3.
                # Xi^3 is computed reusing previous computation:
                # Xi^3 = Xi^2 * Xi.

                if self.include_bias:
                    XP[:, 0] = 1
                    current_col = 1
                else:
                    current_col = 0

                # d = 0
                XP[:, current_col:current_col + n_features] = X
                index = list(range(current_col,
                                   current_col + n_features))
                current_col += n_features
                index.append(current_col)

                # d >= 1
                for _ in range(1, self.degree):
                    new_index = []
                    end = index[-1]
                    for feature_idx in range(n_features):
                        start = index[feature_idx]
                        new_index.append(current_col)
                        if self.interaction_only:
                            start += (index[feature_idx + 1] -
                                      index[feature_idx])
                        next_col = current_col + end - start
                        if next_col <= current_col:
                            break
                        # XP[:, start:end] are terms of degree d - 1
                        # that exclude feature #feature_idx.
                        np.multiply(XP[:, start:end],
                                    X[:, feature_idx:feature_idx + 1],
                                    out=XP[:, current_col:next_col],
                                    casting='no')
                        current_col = next_col

                    new_index.append(current_col)
                    index = new_index

        return XP

    # TODO: Remove in 1.2
    @deprecated("The attribute n_input_features_ was "  # type: ignore
                "deprecated in version 1.0 and will be removed in 1.2.")
    @property
    def n_input_features_(self):
        return self.n_features_in_


# TODO:
# - sparse support (either scipy or own cython solution)?
class SplineTransformer(TransformerMixin, BaseEstimator):
    """Generate univariate B-spline bases for features.

    Generate a new feature matrix consisting of
    `n_splines=n_knots + degree - 1` (`n_knots - 1` for
    `extrapolation="periodic"`) spline basis functions
    (B-splines) of polynomial order=`degree` for each feature.

    Read more in the :ref:`User Guide <spline_transformer>`.

    .. versionadded:: 1.0

    Parameters
    ----------
    n_knots : int, default=5
        Number of knots of the splines if `knots` equals one of
        {'uniform', 'quantile'}. Must be larger or equal 2. Ignored if `knots`
        is array-like.

    degree : int, default=3
        The polynomial degree of the spline basis. Must be a non-negative
        integer.

    knots : {'uniform', 'quantile'} or array-like of shape \
        (n_knots, n_features), default='uniform'
        Set knot positions such that first knot <= features <= last knot.

        - If 'uniform', `n_knots` number of knots are distributed uniformly
          from min to max values of the features.
        - If 'quantile', they are distributed uniformly along the quantiles of
          the features.
        - If an array-like is given, it directly specifies the sorted knot
          positions including the boundary knots. Note that, internally,
          `degree` number of knots are added before the first knot, the same
          after the last knot.

    extrapolation : {'error', 'constant', 'linear', 'continue', 'periodic'}, \
        default='constant'
        If 'error', values outside the min and max values of the training
        features raises a `ValueError`. If 'constant', the value of the
        splines at minimum and maximum value of the features is used as
        constant extrapolation. If 'linear', a linear extrapolation is used.
        If 'continue', the splines are extrapolated as is, i.e. option
        `extrapolate=True` in :class:`scipy.interpolate.BSpline`. If
        'periodic', periodic splines with a periodicity equal to the distance
        between the first and last knot are used. Periodic splines enforce
        equal function values and derivatives at the first and last knot.
        For example, this makes it possible to avoid introducing an arbitrary
        jump between Dec 31st and Jan 1st in spline features derived from a
        naturally periodic "day-of-year" input feature. In this case it is
        recommended to manually set the knot values to control the period.

    include_bias : bool, default=True
        If True (default), then the last spline element inside the data range
        of a feature is dropped. As B-splines sum to one over the spline basis
        functions for each data point, they implicitly include a bias term,
        i.e. a column of ones. It acts as an intercept term in a linear models.

    order : {'C', 'F'}, default='C'
        Order of output array. 'F' order is faster to compute, but may slow
        down subsequent estimators.

    Attributes
    ----------
    bsplines_ : list of shape (n_features,)
        List of BSplines objects, one for each feature.

    n_features_in_ : int
        The total number of input features.

    n_features_out_ : int
        The total number of output features, which is computed as
        `n_features * n_splines`, where `n_splines` is
        the number of bases elements of the B-splines,
        `n_knots + degree - 1` for non-periodic splines and
        `n_knots - 1` for periodic ones.
        If `include_bias=False`, then it is only
        `n_features * (n_splines - 1)`.

    See Also
    --------
    KBinsDiscretizer : Transformer that bins continuous data into intervals.

    PolynomialFeatures : Transformer that generates polynomial and interaction
        features.

    Notes
    -----
    High degrees and a high number of knots can cause overfitting.

    See :ref:`examples/linear_model/plot_polynomial_interpolation.py
    <sphx_glr_auto_examples_linear_model_plot_polynomial_interpolation.py>`.

    Examples
    --------
    >>> import numpy as np
    >>> from sklearn.preprocessing import SplineTransformer
    >>> X = np.arange(6).reshape(6, 1)
    >>> spline = SplineTransformer(degree=2, n_knots=3)
    >>> spline.fit_transform(X)
    array([[0.5 , 0.5 , 0.  , 0.  ],
           [0.18, 0.74, 0.08, 0.  ],
           [0.02, 0.66, 0.32, 0.  ],
           [0.  , 0.32, 0.66, 0.02],
           [0.  , 0.08, 0.74, 0.18],
           [0.  , 0.  , 0.5 , 0.5 ]])
    """

    def __init__(
        self,
        n_knots=5,
        degree=3,
        *,
        knots="uniform",
        extrapolation="constant",
        include_bias=True,
        order="C",
    ):
        self.n_knots = n_knots
        self.degree = degree
        self.knots = knots
        self.extrapolation = extrapolation
        self.include_bias = include_bias
        self.order = order

    @staticmethod
    def _get_base_knot_positions(X, n_knots=10, knots="uniform"):
        """Calculate base knot positions.

        Base knots such that first knot <= feature <= last knot. For the
        B-spline construction with scipy.interpolate.BSpline, 2*degree knots
        beyond the base interval are added.

        Returns
        -------
        knots : ndarray of shape (n_knots, n_features), dtype=np.float64
            Knot positions (points) of base interval.
        """
        if knots == "quantile":
            knots = np.percentile(
                X,
                100
                * np.linspace(start=0, stop=1, num=n_knots, dtype=np.float64),
                axis=0,
            )
        else:
            # knots == 'uniform':
            # Note that the variable `knots` has already been validated and
            # `else` is therefore safe.
            x_min = np.amin(X, axis=0)
            x_max = np.amax(X, axis=0)
            knots = linspace(
                start=x_min,
                stop=x_max,
                num=n_knots,
                endpoint=True,
                dtype=np.float64,
            )

        return knots

    def get_feature_names(self, input_features=None):
        """Return feature names for output features.

        Parameters
        ----------
        input_features : list of str of shape (n_features,), default=None
            String names for input features if available. By default,
            "x0", "x1", ... "xn_features" is used.

        Returns
        -------
        output_feature_names : list of str of shape (n_output_features,)
        """
        n_splines = self.bsplines_[0].c.shape[0]
        if input_features is None:
            input_features = ["x%d" % i for i in range(self.n_features_in_)]
        feature_names = []
        for i in range(self.n_features_in_):
            for j in range(n_splines - 1 + self.include_bias):
                feature_names.append(f"{input_features[i]}_sp_{j}")
        return feature_names

    def fit(self, X, y=None):
        """Compute knot positions of splines.

        Parameters
        ----------
        X : array-like of shape (n_samples, n_features)
            The data.

        y : None
            Ignored.

        Returns
        -------
        self : object
            Fitted transformer.
        """
        X = self._validate_data(
            X,
            reset=True,
            accept_sparse=False,
            ensure_min_samples=2,
            ensure_2d=True,
        )
        n_samples, n_features = X.shape

        if not (
            isinstance(self.degree, numbers.Integral) and self.degree >= 0
        ):
            raise ValueError("degree must be a non-negative integer.")

        if isinstance(self.knots, str) and self.knots in [
            "uniform",
            "quantile",
        ]:
            if not (
                isinstance(self.n_knots, numbers.Integral)
                and self.n_knots >= 2
            ):
                raise ValueError("n_knots must be a positive integer >= 2, "
                                 f"got: {self.n_knots}")

            base_knots = self._get_base_knot_positions(
                X, n_knots=self.n_knots, knots=self.knots
            )
        else:
            base_knots = check_array(self.knots, dtype=np.float64)
            if base_knots.shape[0] < 2:
                raise ValueError(
                    "Number of knots, knots.shape[0], must be >= " "2."
                )
            elif base_knots.shape[1] != n_features:
                raise ValueError("knots.shape[1] == n_features is violated.")
            elif not np.all(np.diff(base_knots, axis=0) > 0):
                raise ValueError("knots must be sorted without duplicates.")

        if self.extrapolation not in (
            "error",
            "constant",
            "linear",
            "continue",
            "periodic",
        ):
            raise ValueError(
                "extrapolation must be one of 'error', "
                "'constant', 'linear', 'continue' or 'periodic'."
            )

        if not isinstance(self.include_bias, (bool, np.bool_)):
            raise ValueError("include_bias must be bool.")

        # number of knots for base interval
        n_knots = base_knots.shape[0]

        if self.extrapolation == "periodic" and n_knots <= self.degree:
            raise ValueError(
                "Periodic splines require degree < n_knots. Got n_knots="
                f"{n_knots} and degree={self.degree}."
            )

        # number of splines basis functions
        if self.extrapolation != "periodic":
            n_splines = n_knots + self.degree - 1
        else:
            # periodic splines have self.degree less degrees of freedom
            n_splines = n_knots - 1

        degree = self.degree
        n_out = n_features * n_splines
        # We have to add degree number of knots below, and degree number knots
        # above the base knots in order to make the spline basis complete.
        if self.extrapolation == "periodic":
            # For periodic splines the spacing of the first / last degree knots
            # needs to be a continuation of the spacing of the last / first
            # base knots.
            period = base_knots[-1] - base_knots[0]
            knots = np.r_[
                base_knots[-(degree + 1): -1] - period,
                base_knots,
                base_knots[1: (degree + 1)] + period
            ]

        else:
            # Eilers & Marx in "Flexible smoothing with B-splines and
            # penalties" https://doi.org/10.1214/ss/1038425655 advice
            # against repeating first and last knot several times, which
            # would have inferior behaviour at boundaries if combined with
            # a penalty (hence P-Spline). We follow this advice even if our
            # splines are unpenalized. Meaning we do not:
            # knots = np.r_[
            #     np.tile(base_knots.min(axis=0), reps=[degree, 1]),
            #     base_knots,
            #     np.tile(base_knots.max(axis=0), reps=[degree, 1])
            # ]
            # Instead, we reuse the distance of the 2 fist/last knots.
            dist_min = base_knots[1] - base_knots[0]
            dist_max = base_knots[-1] - base_knots[-2]

            knots = np.r_[
                linspace(
                    base_knots[0] - degree * dist_min,
                    base_knots[0] - dist_min,
                    num=degree,
                ),
                base_knots,
                linspace(
                    base_knots[-1] + dist_max,
                    base_knots[-1] + degree * dist_max,
                    num=degree,
                ),
            ]

        # With a diagonal coefficient matrix, we get back the spline basis
        # elements, i.e. the design matrix of the spline.
        # Note, BSpline appreciates C-contiguous float64 arrays as c=coef.
        coef = np.eye(n_splines, dtype=np.float64)
        if self.extrapolation == "periodic":
            coef = np.concatenate((coef, coef[:degree, :]))

        extrapolate = self.extrapolation in ["periodic", "continue"]

        bsplines = [
            BSpline.construct_fast(
                knots[:, i], coef, self.degree, extrapolate=extrapolate
            )
            for i in range(n_features)
        ]
        self.bsplines_ = bsplines

        self.n_features_out_ = n_out - n_features * (1 - self.include_bias)
        return self

    def transform(self, X):
        """Transform each feature data to B-splines.

        Parameters
        ----------
        X : array-like of shape (n_samples, n_features)
            The data to transform.

        Returns
        -------
        XBS : ndarray of shape (n_samples, n_features * n_splines)
            The matrix of features, where n_splines is the number of bases
            elements of the B-splines, n_knots + degree - 1.
        """
        check_is_fitted(self)

        X = self._validate_data(
            X, reset=False, accept_sparse=False, ensure_2d=True
        )

        n_samples, n_features = X.shape
        n_splines = self.bsplines_[0].c.shape[1]
        degree = self.degree

        # Note that scipy BSpline returns float64 arrays and converts input
        # x=X[:, i] to c-contiguous float64.
        n_out = self.n_features_out_ + n_features * (1 - self.include_bias)
        if X.dtype in FLOAT_DTYPES:
            dtype = X.dtype
        else:
            dtype = np.float64
        XBS = np.zeros((n_samples, n_out), dtype=dtype, order=self.order)

        for i in range(n_features):
            spl = self.bsplines_[i]

            if self.extrapolation in ("continue", "error", "periodic"):

                if self.extrapolation == "periodic":
                    # With periodic extrapolation we map x to the segment
                    # [spl.t[k], spl.t[n]].
                    # This is equivalent to BSpline(.., extrapolate="periodic")
                    # for scipy>=1.0.0.
                    n = spl.t.size - spl.k - 1
                    # Assign to new array to avoid inplace operation
                    x = spl.t[spl.k] + (X[:, i] - spl.t[spl.k]) % (
                        spl.t[n] - spl.t[spl.k]
                    )
                else:
                    x = X[:, i]

                XBS[:, (i * n_splines):((i + 1) * n_splines)] = spl(x)

            else:
                xmin = spl.t[degree]
                xmax = spl.t[-degree - 1]
                mask = (xmin <= X[:, i]) & (X[:, i] <= xmax)
                XBS[mask, (i * n_splines):((i + 1) * n_splines)] = spl(
                    X[mask, i]
                )

            # Note for extrapolation:
            # 'continue' is already returned as is by scipy BSplines
            if self.extrapolation == "error":
                # BSpline with extrapolate=False does not raise an error, but
                # output np.nan.
                if np.any(
                    np.isnan(XBS[:, (i * n_splines):((i + 1) * n_splines)])
                ):
                    raise ValueError(
                        "X contains values beyond the limits of the knots."
                    )
            elif self.extrapolation == "constant":
                # Set all values beyond xmin and xmax to the value of the
                # spline basis functions at those two positions.
                # Only the first degree and last degree number of splines
                # have non-zero values at the boundaries.

                # spline values at boundaries
                f_min = spl(xmin)
                f_max = spl(xmax)
                mask = X[:, i] < xmin
                if np.any(mask):
                    XBS[
                        mask, (i * n_splines):(i * n_splines + degree)
                    ] = f_min[:degree]

                mask = X[:, i] > xmax
                if np.any(mask):
                    XBS[
                        mask,
                        ((i + 1) * n_splines - degree):((i + 1) * n_splines),
                    ] = f_max[-degree:]
            elif self.extrapolation == "linear":
                # Continue the degree first and degree last spline bases
                # linearly beyond the boundaries, with slope = derivative at
                # the boundary.
                # Note that all others have derivative = value = 0 at the
                # boundaries.

                # spline values at boundaries
                f_min, f_max = spl(xmin), spl(xmax)
                # spline derivatives = slopes at boundaries
                fp_min, fp_max = spl(xmin, nu=1), spl(xmax, nu=1)
                # Compute the linear continuation.
                if degree <= 1:
                    # For degree=1, the derivative of 2nd spline is not zero at
                    # boundary. For degree=0 it is the same as 'constant'.
                    degree += 1
                for j in range(degree):
                    mask = X[:, i] < xmin
                    if np.any(mask):
                        XBS[mask, i * n_splines + j] = (
                            f_min[j] + (X[mask, i] - xmin) * fp_min[j]
                        )

                    mask = X[:, i] > xmax
                    if np.any(mask):
                        k = n_splines - 1 - j
                        XBS[mask, i * n_splines + k] = (
                            f_max[k] + (X[mask, i] - xmax) * fp_max[k]
                        )

        if self.include_bias:
            return XBS
        else:
            # We throw away one spline basis per feature.
            # We chose the last one.
            indices = [
                j for j in range(XBS.shape[1]) if (j + 1) % n_splines != 0
            ]
            return XBS[:, indices]<|MERGE_RESOLUTION|>--- conflicted
+++ resolved
@@ -62,45 +62,20 @@
     n_input_features_ : int
         The total number of input features.
 
-<<<<<<< HEAD
         .. deprecated:: 1.0
         This attribute is deprecated in 1.0 and will be removed in 1.2. Refer
         to `n_features_in_` instead.
-=======
+
     n_features_in_ : int
         Number of features seen during :term:`fit`.
 
         .. versionadded:: 0.24
->>>>>>> 1cd282d6
 
     n_output_features_ : int
         The total number of polynomial output features. The number of output
         features is computed by iterating over all suitably sized combinations
         of input features.
 
-<<<<<<< HEAD
-    Examples
-    --------
-    >>> import numpy as np
-    >>> from sklearn.preprocessing import PolynomialFeatures
-    >>> X = np.arange(6).reshape(3, 2)
-    >>> X
-    array([[0, 1],
-           [2, 3],
-           [4, 5]])
-    >>> poly = PolynomialFeatures(2)
-    >>> poly.fit_transform(X)
-    array([[ 1.,  0.,  1.,  0.,  0.,  1.],
-           [ 1.,  2.,  3.,  4.,  6.,  9.],
-           [ 1.,  4.,  5., 16., 20., 25.]])
-    >>> poly = PolynomialFeatures(interaction_only=True)
-    >>> poly.fit_transform(X)
-    array([[ 1.,  0.,  1.,  0.],
-           [ 1.,  2.,  3.,  6.],
-           [ 1.,  4.,  5., 20.]])
-
-=======
->>>>>>> 1cd282d6
     See Also
     --------
     SplineTransformer : Transformer that generates univariate B-spline bases
