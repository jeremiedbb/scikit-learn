"""Compatibility fixes for older version of python, numpy and scipy

If you add content to this file, please give the version of the package
at which the fix is no longer needed.
"""

# Authors: Emmanuelle Gouillart <emmanuelle.gouillart@normalesup.org>
#          Gael Varoquaux <gael.varoquaux@normalesup.org>
#          Fabian Pedregosa <fpedregosa@acm.org>
#          Lars Buitinck
#
# License: BSD 3 clause

import platform
import struct

import numpy as np
import scipy
import scipy.sparse.linalg
import scipy.stats

import sklearn

from ..externals._packaging.version import parse as parse_version

_IS_PYPY = platform.python_implementation() == "PyPy"
_IS_32BIT = 8 * struct.calcsize("P") == 32
_IS_WASM = platform.machine() in ["wasm32", "wasm64"]

np_version = parse_version(np.__version__)
np_base_version = parse_version(np_version.base_version)
sp_version = parse_version(scipy.__version__)
sp_base_version = parse_version(sp_version.base_version)

# TODO: We can consider removing the containers and importing
# directly from SciPy when sparse matrices will be deprecated.
CSR_CONTAINERS = [scipy.sparse.csr_matrix]
CSC_CONTAINERS = [scipy.sparse.csc_matrix]
COO_CONTAINERS = [scipy.sparse.coo_matrix]
LIL_CONTAINERS = [scipy.sparse.lil_matrix]
DOK_CONTAINERS = [scipy.sparse.dok_matrix]
BSR_CONTAINERS = [scipy.sparse.bsr_matrix]
DIA_CONTAINERS = [scipy.sparse.dia_matrix]

if parse_version(scipy.__version__) >= parse_version("1.8"):
    # Sparse Arrays have been added in SciPy 1.8
    # TODO: When SciPy 1.8 is the minimum supported version,
    # those list can be created directly without this condition.
    # See: https://github.com/scikit-learn/scikit-learn/issues/27090
    CSR_CONTAINERS.append(scipy.sparse.csr_array)
    CSC_CONTAINERS.append(scipy.sparse.csc_array)
    COO_CONTAINERS.append(scipy.sparse.coo_array)
    LIL_CONTAINERS.append(scipy.sparse.lil_array)
    DOK_CONTAINERS.append(scipy.sparse.dok_array)
    BSR_CONTAINERS.append(scipy.sparse.bsr_array)
    DIA_CONTAINERS.append(scipy.sparse.dia_array)


# Remove when minimum scipy version is 1.11.0
try:
    from scipy.sparse import sparray  # noqa

    SPARRAY_PRESENT = True
except ImportError:
    SPARRAY_PRESENT = False


# Remove when minimum scipy version is 1.8
try:
    from scipy.sparse import csr_array  # noqa

    SPARSE_ARRAY_PRESENT = True
except ImportError:
    SPARSE_ARRAY_PRESENT = False


try:
    from scipy.optimize._linesearch import line_search_wolfe1, line_search_wolfe2
except ImportError:  # SciPy < 1.8
    from scipy.optimize.linesearch import line_search_wolfe2, line_search_wolfe1  # type: ignore  # noqa


def _object_dtype_isnan(X):
    return X != X


# Rename the `method` kwarg to `interpolation` for NumPy < 1.22, because
# `interpolation` kwarg was deprecated in favor of `method` in NumPy >= 1.22.
def _percentile(a, q, *, method="linear", **kwargs):
    return np.percentile(a, q, interpolation=method, **kwargs)


if np_version < parse_version("1.22"):
    percentile = _percentile
else:  # >= 1.22
    from numpy import percentile  # type: ignore  # noqa


<<<<<<< HEAD
@deprecated(
    "The function `delayed` has been moved from `sklearn.utils.fixes` to "
    "`sklearn.utils.parallel`. This import path will be removed in 1.5."
)
def delayed(function):
    from sklearn.utils.parallel import delayed

    return delayed(function)
=======
# compatibility fix for threadpoolctl >= 3.0.0
# since version 3 it's possible to setup a global threadpool controller to avoid
# looping through all loaded shared libraries each time.
# the global controller is created during the first call to threadpoolctl.
def _get_threadpool_controller():
    if not hasattr(threadpoolctl, "ThreadpoolController"):
        return None

    if not hasattr(sklearn, "_sklearn_threadpool_controller"):
        sklearn._sklearn_threadpool_controller = threadpoolctl.ThreadpoolController()

    return sklearn._sklearn_threadpool_controller


def threadpool_limits(limits=None, user_api=None):
    controller = _get_threadpool_controller()
    if controller is not None:
        return controller.limit(limits=limits, user_api=user_api)
    else:
        return threadpoolctl.threadpool_limits(limits=limits, user_api=user_api)


threadpool_limits.__doc__ = threadpoolctl.threadpool_limits.__doc__


def threadpool_info():
    controller = _get_threadpool_controller()
    if controller is not None:
        return controller.info()
    else:
        return threadpoolctl.threadpool_info()


threadpool_info.__doc__ = threadpoolctl.threadpool_info.__doc__
>>>>>>> 79e14a77


# TODO: Remove when SciPy 1.11 is the minimum supported version
def _mode(a, axis=0):
    if sp_version >= parse_version("1.9.0"):
        mode = scipy.stats.mode(a, axis=axis, keepdims=True)
        if sp_version >= parse_version("1.10.999"):
            # scipy.stats.mode has changed returned array shape with axis=None
            # and keepdims=True, see https://github.com/scipy/scipy/pull/17561
            if axis is None:
                mode = np.ravel(mode)
        return mode
    return scipy.stats.mode(a, axis=axis)


# TODO: Remove when Scipy 1.12 is the minimum supported version
if sp_base_version >= parse_version("1.12.0"):
    _sparse_linalg_cg = scipy.sparse.linalg.cg
else:

    def _sparse_linalg_cg(A, b, **kwargs):
        if "rtol" in kwargs:
            kwargs["tol"] = kwargs.pop("rtol")
        if "atol" not in kwargs:
            kwargs["atol"] = "legacy"
        return scipy.sparse.linalg.cg(A, b, **kwargs)


# TODO: Fuse the modern implementations of _sparse_min_max and _sparse_nan_min_max
# into the public min_max_axis function when Scipy 1.11 is the minimum supported
# version and delete the backport in the else branch below.
if sp_base_version >= parse_version("1.11.0"):

    def _sparse_min_max(X, axis):
        the_min = X.min(axis=axis)
        the_max = X.max(axis=axis)

        if axis is not None:
            the_min = the_min.toarray().ravel()
            the_max = the_max.toarray().ravel()

        return the_min, the_max

    def _sparse_nan_min_max(X, axis):
        the_min = X.nanmin(axis=axis)
        the_max = X.nanmax(axis=axis)

        if axis is not None:
            the_min = the_min.toarray().ravel()
            the_max = the_max.toarray().ravel()

        return the_min, the_max

else:
    # This code is mostly taken from scipy 0.14 and extended to handle nans, see
    # https://github.com/scikit-learn/scikit-learn/pull/11196
    def _minor_reduce(X, ufunc):
        major_index = np.flatnonzero(np.diff(X.indptr))

        # reduceat tries casts X.indptr to intp, which errors
        # if it is int64 on a 32 bit system.
        # Reinitializing prevents this where possible, see #13737
        X = type(X)((X.data, X.indices, X.indptr), shape=X.shape)
        value = ufunc.reduceat(X.data, X.indptr[major_index])
        return major_index, value

    def _min_or_max_axis(X, axis, min_or_max):
        N = X.shape[axis]
        if N == 0:
            raise ValueError("zero-size array to reduction operation")
        M = X.shape[1 - axis]
        mat = X.tocsc() if axis == 0 else X.tocsr()
        mat.sum_duplicates()
        major_index, value = _minor_reduce(mat, min_or_max)
        not_full = np.diff(mat.indptr)[major_index] < N
        value[not_full] = min_or_max(value[not_full], 0)
        mask = value != 0
        major_index = np.compress(mask, major_index)
        value = np.compress(mask, value)

        if axis == 0:
            res = scipy.sparse.coo_matrix(
                (value, (np.zeros(len(value)), major_index)),
                dtype=X.dtype,
                shape=(1, M),
            )
        else:
            res = scipy.sparse.coo_matrix(
                (value, (major_index, np.zeros(len(value)))),
                dtype=X.dtype,
                shape=(M, 1),
            )
        return res.A.ravel()

    def _sparse_min_or_max(X, axis, min_or_max):
        if axis is None:
            if 0 in X.shape:
                raise ValueError("zero-size array to reduction operation")
            zero = X.dtype.type(0)
            if X.nnz == 0:
                return zero
            m = min_or_max.reduce(X.data.ravel())
            if X.nnz != np.prod(X.shape):
                m = min_or_max(zero, m)
            return m
        if axis < 0:
            axis += 2
        if (axis == 0) or (axis == 1):
            return _min_or_max_axis(X, axis, min_or_max)
        else:
            raise ValueError("invalid axis, use 0 for rows, or 1 for columns")

    def _sparse_min_max(X, axis):
        return (
            _sparse_min_or_max(X, axis, np.minimum),
            _sparse_min_or_max(X, axis, np.maximum),
        )

    def _sparse_nan_min_max(X, axis):
        return (
            _sparse_min_or_max(X, axis, np.fmin),
            _sparse_min_or_max(X, axis, np.fmax),
        )


# For +1.25 NumPy versions exceptions and warnings are being moved
# to a dedicated submodule.
if np_version >= parse_version("1.25.0"):
    from numpy.exceptions import ComplexWarning, VisibleDeprecationWarning
else:
    from numpy import ComplexWarning, VisibleDeprecationWarning  # type: ignore  # noqa


# TODO: Remove when Scipy 1.6 is the minimum supported version
try:
    from scipy.integrate import trapezoid  # type: ignore  # noqa
except ImportError:
    from scipy.integrate import trapz as trapezoid  # type: ignore  # noqa


# TODO: Adapt when Pandas > 2.2 is the minimum supported version
def pd_fillna(pd, frame):
    pd_version = parse_version(pd.__version__).base_version
    if parse_version(pd_version) < parse_version("2.2"):
        frame = frame.fillna(value=np.nan)
    else:
        infer_objects_kwargs = (
            {} if parse_version(pd_version) >= parse_version("3") else {"copy": False}
        )
        with pd.option_context("future.no_silent_downcasting", True):
            frame = frame.fillna(value=np.nan).infer_objects(**infer_objects_kwargs)
    return frame


# TODO: remove when SciPy 1.12 is the minimum supported version
def _preserve_dia_indices_dtype(
    sparse_container, original_container_format, requested_sparse_format
):
    """Preserve indices dtype for SciPy < 1.12 when converting from DIA to CSR/CSC.

    For SciPy < 1.12, DIA arrays indices are upcasted to `np.int64` that is
    inconsistent with DIA matrices. We downcast the indices dtype to `np.int32` to
    be consistent with DIA matrices.

    The converted indices arrays are affected back inplace to the sparse container.

    Parameters
    ----------
    sparse_container : sparse container
        Sparse container to be checked.
    requested_sparse_format : str or bool
        The type of format of `sparse_container`.

    Notes
    -----
    See https://github.com/scipy/scipy/issues/19245 for more details.
    """
    if original_container_format == "dia_array" and requested_sparse_format in (
        "csr",
        "coo",
    ):
        if requested_sparse_format == "csr":
            index_dtype = _smallest_admissible_index_dtype(
                arrays=(sparse_container.indptr, sparse_container.indices),
                maxval=max(sparse_container.nnz, sparse_container.shape[1]),
                check_contents=True,
            )
            sparse_container.indices = sparse_container.indices.astype(
                index_dtype, copy=False
            )
            sparse_container.indptr = sparse_container.indptr.astype(
                index_dtype, copy=False
            )
        else:  # requested_sparse_format == "coo"
            index_dtype = _smallest_admissible_index_dtype(
                maxval=max(sparse_container.shape)
            )
            sparse_container.row = sparse_container.row.astype(index_dtype, copy=False)
            sparse_container.col = sparse_container.col.astype(index_dtype, copy=False)


# TODO: remove when SciPy 1.12 is the minimum supported version
def _smallest_admissible_index_dtype(arrays=(), maxval=None, check_contents=False):
    """Based on input (integer) arrays `a`, determine a suitable index data
    type that can hold the data in the arrays.

    This function returns `np.int64` if it either required by `maxval` or based on the
    largest precision of the dtype of the arrays passed as argument, or by the their
    contents (when `check_contents is True`). If none of the condition requires
    `np.int64` then this function returns `np.int32`.

    Parameters
    ----------
    arrays : ndarray or tuple of ndarrays, default=()
        Input arrays whose types/contents to check.

    maxval : float, default=None
        Maximum value needed.

    check_contents : bool, default=False
        Whether to check the values in the arrays and not just their types.
        By default, check only the types.

    Returns
    -------
    dtype : {np.int32, np.int64}
        Suitable index data type (int32 or int64).
    """

    int32min = np.int32(np.iinfo(np.int32).min)
    int32max = np.int32(np.iinfo(np.int32).max)

    if maxval is not None:
        if maxval > np.iinfo(np.int64).max:
            raise ValueError(
                f"maxval={maxval} is to large to be represented as np.int64."
            )
        if maxval > int32max:
            return np.int64

    if isinstance(arrays, np.ndarray):
        arrays = (arrays,)

    for arr in arrays:
        if not isinstance(arr, np.ndarray):
            raise TypeError(
                f"Arrays should be of type np.ndarray, got {type(arr)} instead."
            )
        if not np.issubdtype(arr.dtype, np.integer):
            raise ValueError(
                f"Array dtype {arr.dtype} is not supported for index dtype. We expect "
                "integral values."
            )
        if not np.can_cast(arr.dtype, np.int32):
            if not check_contents:
                # when `check_contents` is False, we stay on the safe side and return
                # np.int64.
                return np.int64
            if arr.size == 0:
                # a bigger type not needed yet, let's look at the next array
                continue
            else:
                maxval = arr.max()
                minval = arr.min()
                if minval < int32min or maxval > int32max:
                    # a big index type is actually needed
                    return np.int64

    return np.int32


# TODO: Remove when Scipy 1.12 is the minimum supported version
if sp_version < parse_version("1.12"):
    from ..externals._scipy.sparse.csgraph import laplacian  # type: ignore  # noqa
else:
    from scipy.sparse.csgraph import laplacian  # type: ignore  # noqa  # pragma: no cover


# TODO: Remove when we drop support for Python 3.9. Note the filter argument has
# been back-ported in 3.9.17 but we can not assume anything about the micro
# version, see
# https://docs.python.org/3.9/library/tarfile.html#tarfile.TarFile.extractall
# for more details
def tarfile_extractall(tarfile, path):
    try:
        tarfile.extractall(path, filter="data")
    except TypeError:
        tarfile.extractall(path)


def _in_unstable_openblas_configuration():
    """Return True if in an unstable configuration for OpenBLAS"""

    # Import libraries which might load OpenBLAS.
    import numpy  # noqa
    import scipy  # noqa

    modules_info = sklearn._sklearn_threadpool_controller.info()

    open_blas_used = any(info["internal_api"] == "openblas" for info in modules_info)
    if not open_blas_used:
        return False

    # OpenBLAS 0.3.16 fixed instability for arm64, see:
    # https://github.com/xianyi/OpenBLAS/blob/1b6db3dbba672b4f8af935bd43a1ff6cff4d20b7/Changelog.txt#L56-L58 # noqa
    openblas_arm64_stable_version = parse_version("0.3.16")
    for info in modules_info:
        if info["internal_api"] != "openblas":
            continue
        openblas_version = info.get("version")
        openblas_architecture = info.get("architecture")
        if openblas_version is None or openblas_architecture is None:
            # Cannot be sure that OpenBLAS is good enough. Assume unstable:
            return True  # pragma: no cover
        if (
            openblas_architecture == "neoversen1"
            and parse_version(openblas_version) < openblas_arm64_stable_version
        ):
            # See discussions in https://github.com/numpy/numpy/issues/19411
            return True  # pragma: no cover
    return False<|MERGE_RESOLUTION|>--- conflicted
+++ resolved
@@ -94,53 +94,6 @@
     percentile = _percentile
 else:  # >= 1.22
     from numpy import percentile  # type: ignore  # noqa
-
-
-<<<<<<< HEAD
-@deprecated(
-    "The function `delayed` has been moved from `sklearn.utils.fixes` to "
-    "`sklearn.utils.parallel`. This import path will be removed in 1.5."
-)
-def delayed(function):
-    from sklearn.utils.parallel import delayed
-
-    return delayed(function)
-=======
-# compatibility fix for threadpoolctl >= 3.0.0
-# since version 3 it's possible to setup a global threadpool controller to avoid
-# looping through all loaded shared libraries each time.
-# the global controller is created during the first call to threadpoolctl.
-def _get_threadpool_controller():
-    if not hasattr(threadpoolctl, "ThreadpoolController"):
-        return None
-
-    if not hasattr(sklearn, "_sklearn_threadpool_controller"):
-        sklearn._sklearn_threadpool_controller = threadpoolctl.ThreadpoolController()
-
-    return sklearn._sklearn_threadpool_controller
-
-
-def threadpool_limits(limits=None, user_api=None):
-    controller = _get_threadpool_controller()
-    if controller is not None:
-        return controller.limit(limits=limits, user_api=user_api)
-    else:
-        return threadpoolctl.threadpool_limits(limits=limits, user_api=user_api)
-
-
-threadpool_limits.__doc__ = threadpoolctl.threadpool_limits.__doc__
-
-
-def threadpool_info():
-    controller = _get_threadpool_controller()
-    if controller is not None:
-        return controller.info()
-    else:
-        return threadpoolctl.threadpool_info()
-
-
-threadpool_info.__doc__ = threadpoolctl.threadpool_info.__doc__
->>>>>>> 79e14a77
 
 
 # TODO: Remove when SciPy 1.11 is the minimum supported version
