--- conflicted
+++ resolved
@@ -173,14 +173,11 @@
 
         @functools.wraps(func)
         def wrapper(*args, **kwargs):
-<<<<<<< HEAD
 
             global_skip_validation = get_config()["skip_parameter_validation"]
             if global_skip_validation:
                 return func(*args, **kwargs)
 
-=======
->>>>>>> 0eb23ff7
             func_sig = signature(func)
 
             # Map *args/**kwargs to the function signature
