--- conflicted
+++ resolved
@@ -439,11 +439,7 @@
 
     Parameters
     ----------
-<<<<<<< HEAD
-    constraint : Constraint instance
-=======
     constraint : _Constraint instance
->>>>>>> 02cbe01e
         The constraint to generate a value for.
 
     constraints : list of _Constraint instances or None, default=None
@@ -501,12 +497,73 @@
                 raise NotImplementedError
 
         if interval.left is not None:
-<<<<<<< HEAD
-            return interval.left - 1
-        else:
-            return interval.right + 1
-    else:
-        raise NotImplementedError
+            return np.floor(interval.left) - 0.5
+        else:  # right is not None
+            return np.ceil(interval.right) + 0.5
+
+    else:  # interval.type is Integral
+        if interval.left is None and interval.right is None:
+            raise NotImplementedError
+
+        # We need to check if there's also a real interval constraint to generate a
+        # value that is not valid for any of the 2 interval constraints.
+        real_intervals = [
+            i for i in constraints if isinstance(i, Interval) and i.type is Real
+        ]
+        real_interval = real_intervals[0] if real_intervals else None
+
+        if real_interval is None:
+            # Only the integer interval constraint -> easy
+            if interval.left is not None:
+                return interval.left - 1
+            else:  # interval.right is not None
+                return interval.right + 1
+
+        # There's also a real interval constraint. Try to find a value left to both or
+        # right to both or in between them.
+
+        # redefine left and right bounds to be smallest and largest valid integers in
+        # both intervals.
+        int_left = interval.left
+        if int_left is not None and interval.closed in ("right", "neither"):
+            int_left = int_left + 1
+
+        int_right = interval.right
+        if int_right is not None and interval.closed in ("left", "neither"):
+            int_right = int_right - 1
+
+        real_left = real_interval.left
+        if real_interval.left is not None:
+            real_left = int(np.ceil(real_interval.left))
+            if real_interval.closed in ("right", "neither"):
+                real_left = real_left + 1
+
+        real_right = real_interval.right
+        if real_interval.right is not None:
+            real_right = int(np.floor(real_interval.right))
+            if real_interval.closed in ("left", "neither"):
+                real_right = real_right - 1
+
+        if int_left is not None and real_left is not None:
+            # there exists an int left to both intervals
+            return min(int_left, real_left) - 1
+
+        if int_right is not None and real_right is not None:
+            # there exists an int right to both intervals
+            return max(int_right, real_right) + 1
+
+        if int_left is not None:
+            if real_right is not None and int_left - real_right >= 2:
+                # there exists an int between the 2 intervals
+                return int_left - 1
+            else:
+                raise NotImplementedError
+        else:  # int_right is not None
+            if real_left is not None and real_left - int_right >= 2:
+                # there exists an int between the 2 intervals
+                return int_right + 1
+            else:
+                raise NotImplementedError
 
 
 def generate_valid_param(constraint):
@@ -551,73 +608,4 @@
             if interval.type is Real:
                 return (interval.left + interval.right) / 2
             else:
-                return interval.left + 1
-=======
-            return np.floor(interval.left) - 0.5
-        else:  # right is not None
-            return np.ceil(interval.right) + 0.5
-
-    else:  # interval.type is Integral
-        if interval.left is None and interval.right is None:
-            raise NotImplementedError
-
-        # We need to check if there's also a real interval constraint to generate a
-        # value that is not valid for any of the 2 interval constraints.
-        real_intervals = [
-            i for i in constraints if isinstance(i, Interval) and i.type is Real
-        ]
-        real_interval = real_intervals[0] if real_intervals else None
-
-        if real_interval is None:
-            # Only the integer interval constraint -> easy
-            if interval.left is not None:
-                return interval.left - 1
-            else:  # interval.right is not None
-                return interval.right + 1
-
-        # There's also a real interval constraint. Try to find a value left to both or
-        # right to both or in between them.
-
-        # redefine left and right bounds to be smallest and largest valid integers in
-        # both intervals.
-        int_left = interval.left
-        if int_left is not None and interval.closed in ("right", "neither"):
-            int_left = int_left + 1
-
-        int_right = interval.right
-        if int_right is not None and interval.closed in ("left", "neither"):
-            int_right = int_right - 1
-
-        real_left = real_interval.left
-        if real_interval.left is not None:
-            real_left = int(np.ceil(real_interval.left))
-            if real_interval.closed in ("right", "neither"):
-                real_left = real_left + 1
-
-        real_right = real_interval.right
-        if real_interval.right is not None:
-            real_right = int(np.floor(real_interval.right))
-            if real_interval.closed in ("left", "neither"):
-                real_right = real_right - 1
-
-        if int_left is not None and real_left is not None:
-            # there exists an int left to both intervals
-            return min(int_left, real_left) - 1
-
-        if int_right is not None and real_right is not None:
-            # there exists an int right to both intervals
-            return max(int_right, real_right) + 1
-
-        if int_left is not None:
-            if real_right is not None and int_left - real_right >= 2:
-                # there exists an int between the 2 intervals
-                return int_left - 1
-            else:
-                raise NotImplementedError
-        else:  # int_right is not None
-            if real_left is not None and real_left - int_right >= 2:
-                # there exists an int between the 2 intervals
-                return int_right + 1
-            else:
-                raise NotImplementedError
->>>>>>> 02cbe01e
+                return interval.left + 1