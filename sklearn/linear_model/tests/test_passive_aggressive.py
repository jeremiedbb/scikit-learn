import numpy as np
import scipy.sparse as sp

import pytest

from sklearn.utils._testing import assert_array_almost_equal
from sklearn.utils._testing import assert_array_equal
from sklearn.utils._testing import assert_almost_equal
from sklearn.base import ClassifierMixin
from sklearn.utils import check_random_state
from sklearn.datasets import load_iris
from sklearn.linear_model import PassiveAggressiveClassifier
from sklearn.linear_model import PassiveAggressiveRegressor

iris = load_iris()
random_state = check_random_state(12)
indices = np.arange(iris.data.shape[0])
random_state.shuffle(indices)
X = iris.data[indices]
y = iris.target[indices]
X_csr = sp.csr_matrix(X)


class MyPassiveAggressive(ClassifierMixin):

    def __init__(self, C=1.0, epsilon=0.01, loss="hinge",
                 fit_intercept=True, n_iter=1, random_state=None):
        self.C = C
        self.epsilon = epsilon
        self.loss = loss
        self.fit_intercept = fit_intercept
        self.n_iter = n_iter

    def fit(self, X, y):
        n_samples, n_features = X.shape
        self.w = np.zeros(n_features, dtype=np.float64)
        self.b = 0.0

        for t in range(self.n_iter):
            for i in range(n_samples):
                p = self.project(X[i])
                if self.loss in ("hinge", "squared_hinge"):
                    loss = max(1 - y[i] * p, 0)
                else:
                    loss = max(np.abs(p - y[i]) - self.epsilon, 0)

                sqnorm = np.dot(X[i], X[i])

                if self.loss in ("hinge", "epsilon_insensitive"):
                    step = min(self.C, loss / sqnorm)
                elif self.loss in ("squared_hinge",
                                   "squared_epsilon_insensitive"):
                    step = loss / (sqnorm + 1.0 / (2 * self.C))

                if self.loss in ("hinge", "squared_hinge"):
                    step *= y[i]
                else:
                    step *= np.sign(y[i] - p)

                self.w += step * X[i]
                if self.fit_intercept:
                    self.b += step

    def project(self, X):
        return np.dot(X, self.w) + self.b


def test_classifier_accuracy():
    for data in (X, X_csr):
        for fit_intercept in (True, False):
            for average in (False, True):
                clf = PassiveAggressiveClassifier(
                    C=1.0, max_iter=30, fit_intercept=fit_intercept,
                    random_state=1, average=average, tol=None)
                clf.fit(data, y)
                score = clf.score(data, y)
                assert score > 0.79
                if average:
                    assert hasattr(clf, '_average_coef')
                    assert hasattr(clf, '_average_intercept')
                    assert hasattr(clf, '_standard_intercept')
                    assert hasattr(clf, '_standard_coef')


def test_classifier_partial_fit():
    classes = np.unique(y)
    for data in (X, X_csr):
        for average in (False, True):
            clf = PassiveAggressiveClassifier(random_state=0,
                                              average=average,
                                              max_iter=5)
            for t in range(30):
                clf.partial_fit(data, y, classes)
            score = clf.score(data, y)
            assert score > 0.79
            if average:
                assert hasattr(clf, '_average_coef')
                assert hasattr(clf, '_average_intercept')
                assert hasattr(clf, '_standard_intercept')
                assert hasattr(clf, '_standard_coef')


def test_classifier_refit():
    # Classifier can be retrained on different labels and features.
    clf = PassiveAggressiveClassifier(max_iter=5).fit(X, y)
    assert_array_equal(clf.classes_, np.unique(y))

    clf.fit(X[:, :-1], iris.target_names[y])
    assert_array_equal(clf.classes_, iris.target_names)


@pytest.mark.parametrize('loss', ("hinge", "squared_hinge"))
def test_classifier_correctness(loss):
    y_bin = y.copy()
    y_bin[y != 1] = -1

    clf1 = MyPassiveAggressive(loss=loss, n_iter=2)
    clf1.fit(X, y_bin)

    for data in (X, X_csr):
        clf2 = PassiveAggressiveClassifier(loss=loss, max_iter=2,
                                           shuffle=False, tol=None)
        clf2.fit(data, y_bin)

        assert_array_almost_equal(clf1.w, clf2.coef_.ravel(), decimal=2)


def test_classifier_undefined_methods():
    clf = PassiveAggressiveClassifier(max_iter=100)
    for meth in ("predict_proba", "predict_log_proba", "transform"):
        with pytest.raises(AttributeError):
            getattr(clf, meth)


def test_class_weights():
    # Test class weights.
    X2 = np.array([[-1.0, -1.0], [-1.0, 0], [-.8, -1.0],
                   [1.0, 1.0], [1.0, 0.0]])
    y2 = [1, 1, 1, -1, -1]

    clf = PassiveAggressiveClassifier(C=0.1, max_iter=100, class_weight=None,
                                      random_state=100)
    clf.fit(X2, y2)
    assert_array_equal(clf.predict([[0.2, -1.0]]), np.array([1]))

    # we give a small weights to class 1
    clf = PassiveAggressiveClassifier(C=0.1, max_iter=100,
                                      class_weight={1: 0.001},
                                      random_state=100)
    clf.fit(X2, y2)

    # now the hyperplane should rotate clock-wise and
    # the prediction on this point should shift
    assert_array_equal(clf.predict([[0.2, -1.0]]), np.array([-1]))


def test_partial_fit_weight_class_balanced():
    # partial_fit with class_weight='balanced' not supported
    clf = PassiveAggressiveClassifier(class_weight="balanced", max_iter=100)
    with pytest.raises(ValueError):
        clf.partial_fit(X, y, classes=np.unique(y))


def test_equal_class_weight():
    X2 = [[1, 0], [1, 0], [0, 1], [0, 1]]
    y2 = [0, 0, 1, 1]
    clf = PassiveAggressiveClassifier(
        C=0.1, tol=None, class_weight=None)
    clf.fit(X2, y2)

    # Already balanced, so "balanced" weights should have no effect
    clf_balanced = PassiveAggressiveClassifier(
        C=0.1, tol=None, class_weight="balanced")
    clf_balanced.fit(X2, y2)

    clf_weighted = PassiveAggressiveClassifier(
        C=0.1, tol=None, class_weight={0: 0.5, 1: 0.5})
    clf_weighted.fit(X2, y2)

    # should be similar up to some epsilon due to learning rate schedule
    assert_almost_equal(clf.coef_, clf_weighted.coef_, decimal=2)
    assert_almost_equal(clf.coef_, clf_balanced.coef_, decimal=2)


def test_wrong_class_weight_label():
    # ValueError due to wrong class_weight label.
    X2 = np.array([[-1.0, -1.0], [-1.0, 0], [-.8, -1.0],
                   [1.0, 1.0], [1.0, 0.0]])
    y2 = [1, 1, 1, -1, -1]

    clf = PassiveAggressiveClassifier(class_weight={0: 0.5}, max_iter=100)
    with pytest.raises(ValueError):
        clf.fit(X2, y2)


def test_wrong_class_weight_format():
    # ValueError due to wrong class_weight argument type.
    X2 = np.array([[-1.0, -1.0], [-1.0, 0], [-.8, -1.0],
                   [1.0, 1.0], [1.0, 0.0]])
    y2 = [1, 1, 1, -1, -1]

    clf = PassiveAggressiveClassifier(class_weight=[0.5], max_iter=100)
    with pytest.raises(ValueError):
        clf.fit(X2, y2)

    clf = PassiveAggressiveClassifier(class_weight="the larch", max_iter=100)
    with pytest.raises(ValueError):
        clf.fit(X2, y2)


def test_regressor_mse():
    y_bin = y.copy()
    y_bin[y != 1] = -1

    for data in (X, X_csr):
        for fit_intercept in (True, False):
            for average in (False, True):
                reg = PassiveAggressiveRegressor(
                    C=1.0, fit_intercept=fit_intercept,
                    random_state=0, average=average, max_iter=5)
                reg.fit(data, y_bin)
                pred = reg.predict(data)
                assert np.mean((pred - y_bin) ** 2) < 1.7
                if average:
                    assert hasattr(reg, '_average_coef')
                    assert hasattr(reg, '_average_intercept')
                    assert hasattr(reg, '_standard_intercept')
                    assert hasattr(reg, '_standard_coef')


def test_regressor_partial_fit():
    y_bin = y.copy()
    y_bin[y != 1] = -1

    for data in (X, X_csr):
        for average in (False, True):
            reg = PassiveAggressiveRegressor(random_state=0,
                                             average=average, max_iter=100)
            for t in range(50):
                reg.partial_fit(data, y_bin)
            pred = reg.predict(data)
            assert np.mean((pred - y_bin) ** 2) < 1.7
            if average:
                assert hasattr(reg, '_average_coef')
                assert hasattr(reg, '_average_intercept')
                assert hasattr(reg, '_standard_intercept')
                assert hasattr(reg, '_standard_coef')


@pytest.mark.parametrize(
        'loss',
        ("epsilon_insensitive", "squared_epsilon_insensitive"))
def test_regressor_correctness(loss):
    y_bin = y.copy()
    y_bin[y != 1] = -1

    reg1 = MyPassiveAggressive(loss=loss, n_iter=2)
    reg1.fit(X, y_bin)

    for data in (X, X_csr):
        reg2 = PassiveAggressiveRegressor(tol=None, loss=loss, max_iter=2,
                                          shuffle=False)
        reg2.fit(data, y_bin)

        assert_array_almost_equal(reg1.w, reg2.coef_.ravel(), decimal=2)


def test_regressor_undefined_methods():
    reg = PassiveAggressiveRegressor(max_iter=100)
    for meth in ("transform",):
<<<<<<< HEAD
        assert_raises(AttributeError, lambda x: getattr(reg, x), meth)
=======
        with pytest.raises(AttributeError):
            getattr(reg, meth)


# TODO: remove in 1.0
@pytest.mark.parametrize('klass', [PassiveAggressiveClassifier,
                                   PassiveAggressiveRegressor])
def test_passive_aggressive_deprecated_attr(klass):
    est = klass(average=True)
    est.fit(X, y)

    msg = "Attribute {} was deprecated"
    for att in ['average_coef_', 'average_intercept_',
                'standard_coef_', 'standard_intercept_']:
        with pytest.warns(FutureWarning, match=msg.format(att)):
            getattr(est, att)
>>>>>>> 5e85941b
<|MERGE_RESOLUTION|>--- conflicted
+++ resolved
@@ -268,23 +268,5 @@
 def test_regressor_undefined_methods():
     reg = PassiveAggressiveRegressor(max_iter=100)
     for meth in ("transform",):
-<<<<<<< HEAD
-        assert_raises(AttributeError, lambda x: getattr(reg, x), meth)
-=======
         with pytest.raises(AttributeError):
-            getattr(reg, meth)
-
-
-# TODO: remove in 1.0
-@pytest.mark.parametrize('klass', [PassiveAggressiveClassifier,
-                                   PassiveAggressiveRegressor])
-def test_passive_aggressive_deprecated_attr(klass):
-    est = klass(average=True)
-    est.fit(X, y)
-
-    msg = "Attribute {} was deprecated"
-    for att in ['average_coef_', 'average_intercept_',
-                'standard_coef_', 'standard_intercept_']:
-        with pytest.warns(FutureWarning, match=msg.format(att)):
-            getattr(est, att)
->>>>>>> 5e85941b
+            getattr(reg, meth)